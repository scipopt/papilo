--- conflicted
+++ resolved
@@ -141,14 +141,6 @@
 
    fmt::print( "reading took {:.3} seconds\n", t.getTime() );
 
-<<<<<<< HEAD
-   double time_limit = 10 * 60;
-   VolumeAlgorithmParameter<double> para{ 0.05, 0.1, 0.2,  0.0005, 2,
-                                          2,    1.1, 0.66, 0.02,   0.001,
-                                          0.02, 2,   20,  time_limit, 20, 0.7 };
-
-=======
->>>>>>> 74f264c8
 #ifndef PAPILO_TBB
    msg.error( "Please build with TBB to use the parallel feature!!!" );
 #endif
