/* * * * * * * * * * * * * * * * * * * * * * * * * * * * * * * * * * * * * * */
/*                                                                           */
/*               This file is part of the program and library                */
/*    PaPILO --- Parallel Presolve for Integer and Linear Optimization       */
/*                                                                           */
/* Copyright (C) 2020-2021 Konrad-Zuse-Zentrum                               */
/*                     fuer Informationstechnik Berlin                       */
/*                                                                           */
/* This program is free software: you can redistribute it and/or modify      */
/* it under the terms of the GNU Lesser General Public License as published  */
/* by the Free Software Foundation, either version 3 of the License, or      */
/* (at your option) any later version.                                       */
/*                                                                           */
/* This program is distributed in the hope that it will be useful,           */
/* but WITHOUT ANY WARRANTY; without even the implied warranty of            */
/* MERCHANTABILITY or FITNESS FOR A PARTICULAR PURPOSE.  See the             */
/* GNU Lesser General Public License for more details.                       */
/*                                                                           */
/* You should have received a copy of the GNU Lesser General Public License  */
/* along with this program.  If not, see <https://www.gnu.org/licenses/>.    */
/*                                                                           */
/* * * * * * * * * * * * * * * * * * * * * * * * * * * * * * * * * * * * * * */

#ifndef _PAPILO_CORE_PROBLEM_UPDATE_HPP_
#define _PAPILO_CORE_PROBLEM_UPDATE_HPP_

#include "papilo/core/MatrixBuffer.hpp"
#include "papilo/core/Postsolve.hpp"
#include "papilo/core/PresolveMethod.hpp"
#include "papilo/core/PresolveOptions.hpp"
#include "papilo/core/Problem.hpp"
#include "papilo/core/Reductions.hpp"
#include "papilo/core/SingleRow.hpp"
#include "papilo/core/Statistics.hpp"
#include "papilo/misc/Flags.hpp"
#include "papilo/misc/MultiPrecision.hpp"
#include "papilo/misc/Num.hpp"
#include <cstdint>
#include <random>

namespace papilo
{

enum class ConflictType
{
   kNoConflict,
   kConflict,
   kPostpone
};

enum class ApplyResult
{
   kApplied,
   kRejected,
   kPostponed,
   kInfeasible
};

template <typename REAL>
class ProblemUpdate
{
   Problem<REAL>& problem;
   Postsolve<REAL>& postsolve;
   Statistics& stats;
   const PresolveOptions& presolveOptions;
   const Num<REAL>& num;

   bool postponeSubstitutions;
   Vec<int> dirty_row_states;
   Vec<int> dirty_col_states;

   Vec<int> deleted_cols;
   Vec<int> redundant_rows;

   Vec<int> changed_activities;
   Vec<int> singletonRows;
   Vec<int> singletonColumns;
   Vec<int> emptyColumns;
   int firstNewSingletonCol;

   MatrixBuffer<REAL> matrix_buffer;
   Vec<int> intbuffer;
   Vec<REAL> realbuffer;
   Vec<Triplet<REAL>> tripletbuffer;

   Vec<PresolveMethod<REAL>*> compress_observers;

   Vec<int> random_col_perm;
   Vec<int> random_row_perm;

   int lastcompress_ndelcols;
   int lastcompress_ndelrows;

   enum class State : uint8_t
   {
      kUnmodified = 0,
      kLocked = 1 << 0,
      kModified = 1 << 1,
      kBoundsModified = 1 << 2,
   };

   Vec<Flags<State>> row_state;
   Vec<Flags<State>> col_state;

   template <typename... Args>
   void
   setColState( int col, Args... flags )
   {
      assert( col >= 0 && col < problem.getNCols() );

      if( col_state[col].equal( State::kUnmodified ) )
         dirty_col_states.push_back( col );

      col_state[col].set( flags... );
   }

   template <typename... Args>
   void
   setRowState( int row, Args... flags )
   {
      assert( row >= 0 && row < problem.getNRows() );

      // check that equation flag is set correctly
      assert(
          problem.getRowFlags()[row].test( RowFlag::kRedundant ) ||
          ( !problem.getRowFlags()[row].test( RowFlag::kEquation ) &&
            ( problem.getRowFlags()[row].test( RowFlag::kLhsInf,
                                               RowFlag::kRhsInf ) ||
              problem.getConstraintMatrix().getLeftHandSides()[row] !=
                  problem.getConstraintMatrix().getRightHandSides()[row] ) ) ||
          ( problem.getRowFlags()[row].test( RowFlag::kEquation ) &&
            !problem.getRowFlags()[row].test( RowFlag::kLhsInf,
                                              RowFlag::kRhsInf ) &&
            problem.getConstraintMatrix().getLeftHandSides()[row] ==
                problem.getConstraintMatrix().getRightHandSides()[row] ) );

      if( row_state[row].equal( State::kUnmodified ) )
         dirty_row_states.push_back( row );

      row_state[row].set( flags... );
   }

 public:
   ProblemUpdate( Problem<REAL>& problem, Postsolve<REAL>& postsolve,
                  Statistics& stats, const PresolveOptions& presolveOptions,
                  const Num<REAL>& num );

   void
   setPostponeSubstitutions( bool postponeSubstitutions )
   {
      this->postponeSubstitutions = postponeSubstitutions;
   }

   void
   update_activity( ActivityChange actChange, int rowid,
                    RowActivity<REAL>& activity );

   PresolveStatus
   fixCol( int col, REAL val );

   PresolveStatus
   fixColInfinity( int col, REAL val );

   PresolveStatus
   changeLB( int col, REAL val );

   PresolveStatus
   changeUB( int col, REAL val );

   void
   markRowRedundant( int row )
   {
      RowFlags& rflags = problem.getRowFlags()[row];
      if( !rflags.test( RowFlag::kRedundant ) )
      {
         redundant_rows.push_back( row );
         ++stats.ndeletedrows;
         rflags.set( RowFlag::kRedundant );
      }
   }

   void
   observeCompress( PresolveMethod<REAL>* observer )
   {
      compress_observers.push_back( observer );
   }

   void
   markColFixed( int col )
   {
      ColFlags& cflags = problem.getColFlags()[col];
      assert( !cflags.test( ColFlag::kInactive ) );
      cflags.set( ColFlag::kFixed );
      deleted_cols.push_back( col );
      ++stats.ndeletedcols;

      if( cflags.test( ColFlag::kIntegral ) )
         --problem.getNumIntegralCols();
      else
         --problem.getNumContinuousCols();
   }

   /// removes the constant contribution of fixed columns
   /// from the left and right hand sides and the activity
   void
   removeFixedCols();

   /// scans through all columns and does some trivial presolve reductions:
   ///   * it rounds fractional bounds of integer variables
   ///   * checks for infeasibility of bound constraints
   ///   * performs dual fixing if the parameter dualfix is true
   ///   * remembers singleton columns
   /// if dualfixing is true the locks of the problem must have been initialized
   /// by calling problem.recomputeLocks()
   PresolveStatus
   trivialColumnPresolve();

   /// scans through all rows and does some trivial presolve reductions:
   ///   * removes singleton rows and updates the column bounds accordingly
   ///   * checks if the row is redundant or proves infeasibility w.r.t. the
   ///   activity bounds
   /// The activities of the problem must be initialized before calling this
   /// fucntion by callnig problem.recomputeActivities()
   PresolveStatus
   trivialRowPresolve();

   /// performs trivial row and column presolve and initializes the locks and
   /// acitivities. Updates the matrix to reflect the changes
   PresolveStatus
   trivialPresolve();

   /// adds a singleton row as a bound change and marks the row redundant
   PresolveStatus
   removeSingletonRow( int row );

   /// cleanup small coefficients from single row, adds coefficients changes to
   /// the matrix buffer
   void
   cleanupSmallCoefficients( int row );

   PresolveStatus
   removeEmptyColumns();

   void
   compress( bool full = false );

   /// check changed activities for infeasibility and row redundancy
   PresolveStatus
   checkChangedActivities();

   /// flush changes after applying several reductions
   PresolveStatus
   flush();

   /// flush changes coefficients after applying several reductions
   void
   flushChangedCoeffs();

   void
   clearChangeInfo()
   {
      changed_activities.clear();
      firstNewSingletonCol = singletonColumns.size();
   }

   void
   clearStates();

   const Vec<int>&
   getChangedActivities() const
   {
      return changed_activities;
   }

   const Vec<int>&
   getSingletonCols() const
   {
      return singletonColumns;
   }

   const Vec<int>&
   getRandomColPerm() const
   {
      return random_col_perm;
   }

   const Vec<int>&
   getRandomRowPerm() const
   {
      return random_row_perm;
   }

   bool
   isColBetterForSubstitution( int col1, int col2 ) const
   {
      int col1size = problem.getColSizes()[col1];
      int col2size = problem.getColSizes()[col2];

      // first criterion is sparsity
      if( col1size < col2size )
         return true;
      if( col2size < col1size )
         return false;

      // second criterion is whether the objective is zero
      bool obj1zero = problem.getObjective().coefficients[col1] == 0;
      bool obj2zero = problem.getObjective().coefficients[col2] == 0;

      if( obj1zero && !obj2zero )
         return true;
      if( !obj1zero && obj2zero )
         return false;

      // tie breaker is the random column permutation
      return random_col_perm[col1] < random_col_perm[col2];
   }

   int
   getFirstNewSingletonCol() const
   {
      return firstNewSingletonCol;
   }

   int
   getNActiveRows() const
   {
      return problem.getNRows() - stats.ndeletedrows + lastcompress_ndelrows;
   }

   int
   getNActiveCols() const
   {
      return problem.getNCols() - stats.ndeletedcols + lastcompress_ndelcols;
   }

   const PresolveOptions&
   getPresolveOptions() const
   {
      return presolveOptions;
   }

   std::pair<int, int>
   removeRedundantBounds()
   {
      return problem.removeRedundantBounds( num, problem.getColFlags(),
                                            problem.getRowActivities() );
   }

   /// returns true if the given transaction conflicts with the current state of
   /// changes and false otherwise
   ConflictType
   checkTransactionConflicts( const Reduction<REAL>* first,
                              const Reduction<REAL>* last );

   /// returns true if the given transaction was applied and false otherwise
   ApplyResult
   applyTransaction( const Reduction<REAL>* first,
                     const Reduction<REAL>* last );
   void
   roundIntegralColumns( Vec<REAL>& lbs, Vec<REAL>& ubs, int col,
                         Vec<ColFlags>& cflags, PresolveStatus& status );
   void
   mark_huge_values( const Vec<REAL>& lbs, const Vec<REAL>& ubs,
                     Vec<ColFlags>& cflags, int col );
   bool
   is_dualfix_enabled( const Vec<REAL>& obj, int col ) const;

   PresolveStatus
   apply_dualfix( Vec<REAL>& lbs, Vec<REAL>& ubs, Vec<ColFlags>& cflags,
                  const Vec<REAL>& obj, const Vec<Locks>& locks, int col );

};

#ifdef PAPILO_USE_EXTERN_TEMPLATES
extern template class ProblemUpdate<double>;
extern template class ProblemUpdate<Quad>;
extern template class ProblemUpdate<Rational>;
#endif

template <typename REAL>
ProblemUpdate<REAL>::ProblemUpdate( Problem<REAL>& problem,
                                    Postsolve<REAL>& postsolve,
                                    Statistics& stats,
                                    const PresolveOptions& presolveOptions,
                                    const Num<REAL>& num )
    : problem( problem ), postsolve( postsolve ), stats( stats ),
      presolveOptions( presolveOptions ), num( num )
{
   row_state.resize( problem.getNRows() );
   col_state.resize( problem.getNCols() );
   postponeSubstitutions = true;
   firstNewSingletonCol = 0;

   lastcompress_ndelcols = 0;
   lastcompress_ndelrows = 0;

   std::ranlux24 randgen( presolveOptions.randomseed );
   random_col_perm.resize( problem.getNCols() );
   for( int i = 0; i < problem.getNCols(); ++i )
      random_col_perm[i] = i;
   std::shuffle( random_col_perm.begin(), random_col_perm.end(), randgen );

   random_row_perm.resize( problem.getNRows() );
   for( int i = 0; i < problem.getNRows(); ++i )
      random_row_perm[i] = i;
   std::shuffle( random_row_perm.begin(), random_row_perm.end(), randgen );
}

template <typename REAL>
void
ProblemUpdate<REAL>::update_activity( ActivityChange actChange, int rowid,
                                      RowActivity<REAL>& activity )
{
   if( activity.lastchange == stats.nrounds )
      return;

   if( actChange == ActivityChange::kMin && activity.ninfmin > 1 )
      return;

   if( actChange == ActivityChange::kMax && activity.ninfmax > 1 )
      return;

   if( problem.getConstraintMatrix().isRowRedundant( rowid ) )
      return;

   activity.lastchange = stats.nrounds;

   changed_activities.push_back( rowid );
}

template <typename REAL>
PresolveStatus
ProblemUpdate<REAL>::fixCol( int col, REAL val )
{
   ConstraintMatrix<REAL>& constraintMatrix = problem.getConstraintMatrix();
   Vec<REAL>& lbs = problem.getLowerBounds();
   Vec<REAL>& ubs = problem.getUpperBounds();
   Vec<ColFlags>& cflags = problem.getColFlags();

   if( cflags[col].test( ColFlag::kSubstituted ) )
      return PresolveStatus::kUnchanged;

   auto updateActivity = [this]( ActivityChange actChange, int rowid,
                                 RowActivity<REAL>& activity ) {
      update_activity( actChange, rowid, activity );
   };

   bool lbchanged = cflags[col].test( ColFlag::kLbInf ) || val != lbs[col];
   bool ubchanged = cflags[col].test( ColFlag::kUbInf ) || val != ubs[col];

   if( lbchanged )
      ++stats.nboundchgs;
   if( ubchanged )
      ++stats.nboundchgs;

   if( lbchanged || ubchanged )
   {
      auto colvec = constraintMatrix.getColumnCoefficients( col );

      if( ( !cflags[col].test( ColFlag::kLbInf ) &&
            num.isFeasLT( val, lbs[col] ) ) ||
          ( !cflags[col].test( ColFlag::kUbInf ) &&
            num.isFeasGT( val, ubs[col] ) ) ||
          ( cflags[col].test( ColFlag::kIntegral ) &&
            !num.isFeasIntegral( val ) ) )
      {
         Message::debug( this,
                         "fixing {} col {} with bounds [{},{}] to value {} was "
                         "detected to be infeasible\n",
                         cflags[col].test( ColFlag::kIntegral ) ? "integral"
                                                                : "continuous",
                         col,
                         cflags[col].test( ColFlag::kLbInf )
                             ? -std::numeric_limits<double>::infinity()
                             : double( lbs[col] ),
                         cflags[col].test( ColFlag::kUbInf )
                             ? std::numeric_limits<double>::infinity()
                             : double( ubs[col] ),
                         double( val ) );
         return PresolveStatus::kInfeasible;
      }

      // TODO: should be this case be already checked before (the stats may also
      // be false)
      if( cflags[col].test( ColFlag::kFixed ) )
         return PresolveStatus::kUnchanged;

      if( lbchanged )
      {
         update_activities_after_boundchange(
             colvec.getValues(), colvec.getIndices(), colvec.getLength(),
             BoundChange::kLower, lbs[col], val,
             cflags[col].test( ColFlag::kLbUseless ),
             problem.getRowActivities(), updateActivity );

         lbs[col] = val;
         cflags[col].unset( ColFlag::kLbUseless );
      }

      if( ubchanged )
      {
         // TODO: warum benutzt man nicht die bereits vorhandenen Funktionen,
         // wie changeUB
         update_activities_after_boundchange(
             colvec.getValues(), colvec.getIndices(), colvec.getLength(),
             BoundChange::kUpper, ubs[col], val,
             cflags[col].test( ColFlag::kUbUseless ),
             problem.getRowActivities(), updateActivity );

         ubs[col] = val;
         cflags[col].unset( ColFlag::kUbUseless );
      }

      // remember fixed column
      markColFixed( col );

      setColState( col, State::kBoundsModified );

      return PresolveStatus::kReduced;
   }

   assert( cflags[col].test( ColFlag::kFixed ) );

   return PresolveStatus::kUnchanged;
}

template <typename REAL>
PresolveStatus
ProblemUpdate<REAL>::fixColInfinity( int col, REAL val )
{
   ConstraintMatrix<REAL>& constraintMatrix = problem.getConstraintMatrix();
   Vec<REAL>& lbs = problem.getLowerBounds();
   Vec<REAL>& ubs = problem.getUpperBounds();
   Vec<ColFlags>& cflags = problem.getColFlags();

   if( cflags[col].test( ColFlag::kSubstituted ) ||
       cflags[col].test( ColFlag::kFixed ) || val == 0 )
      return PresolveStatus::kUnchanged;

   assert((val < 0 && cflags[col].test( ColFlag::kLbInf )) ||
                 (val > 0 && cflags[col].test( ColFlag::kUbInf )) );

   // activity doesn't need to be upgraded because rows should be mark redundant
   markColFixed( col );

   setColState( col, State::kBoundsModified );

   return PresolveStatus::kReduced;
}

template <typename REAL>
PresolveStatus
ProblemUpdate<REAL>::changeLB( int col, REAL val )
{
   ConstraintMatrix<REAL>& constraintMatrix = problem.getConstraintMatrix();
   Vec<ColFlags>& cflags = problem.getColFlags();
   Vec<REAL>& lbs = problem.getLowerBounds();
   Vec<REAL>& ubs = problem.getUpperBounds();

   if( cflags[col].test( ColFlag::kSubstituted ) )
      return PresolveStatus::kUnchanged;

   REAL newbound = val;

   auto updateActivity = [this]( ActivityChange actChange, int rowid,
                                 RowActivity<REAL>& activity ) {
      update_activity( actChange, rowid, activity );
   };

   if( cflags[col].test( ColFlag::kIntegral, ColFlag::kImplInt ) )
      newbound = num.feasCeil( newbound );

   if( cflags[col].test( ColFlag::kLbInf ) || newbound > lbs[col] )
   {
      ++stats.nboundchgs;
      if( !cflags[col].test( ColFlag::kUbInf ) && newbound > ubs[col] )
      {
         //TODO: should be checking if to values are the same not be compared by isGT
         if( num.isFeasGT( newbound, ubs[col] ) )
         {
            Message::debug( this,
                            "changing lower bound of {} col {} with bounds "
                            "[{},{}] to value {} was "
                            "detected to be infeasible\n",
                            cflags[col].test( ColFlag::kIntegral )
                                ? "integral"
                                : "continuous",
                            col,
                            cflags[col].test( ColFlag::kLbInf )
                                ? -std::numeric_limits<double>::infinity()
                                : double( lbs[col] ),
                            cflags[col].test( ColFlag::kUbInf )
                                ? std::numeric_limits<double>::infinity()
                                : double( ubs[col] ),
                            double( newbound ) );
            return PresolveStatus::kInfeasible;
         }

         if( !cflags[col].test( ColFlag::kLbInf ) && lbs[col] == ubs[col] )
            return PresolveStatus::kUnchanged;

         newbound = ubs[col];
      }

      if( !num.isHugeVal( newbound ) )
      {
         auto colvec = constraintMatrix.getColumnCoefficients( col );
         update_activities_after_boundchange(
             colvec.getValues(), colvec.getIndices(), colvec.getLength(),
             BoundChange::kLower, lbs[col], newbound,
             cflags[col].test( ColFlag::kLbUseless ),
             problem.getRowActivities(), updateActivity );

         cflags[col].unset( ColFlag::kLbUseless );
      }
      else
         cflags[col].unset( ColFlag::kLbInf );

      lbs[col] = newbound;

      if( !cflags[col].test( ColFlag::kUbInf ) && ubs[col] == lbs[col] )
      {
         cflags[col].set( ColFlag::kFixed );
         deleted_cols.push_back( col );
         ++stats.ndeletedcols;

         if( cflags[col].test( ColFlag::kIntegral ) )
            --problem.getNumIntegralCols();
         else
            --problem.getNumContinuousCols();
      }

      setColState( col, State::kBoundsModified );

      return PresolveStatus::kReduced;
   }

   return PresolveStatus::kUnchanged;
}

template <typename REAL>
PresolveStatus
ProblemUpdate<REAL>::changeUB( int col, REAL val )
{
   ConstraintMatrix<REAL>& constraintMatrix = problem.getConstraintMatrix();
   Vec<ColFlags>& cflags = problem.getColFlags();
   Vec<REAL>& lbs = problem.getLowerBounds();
   Vec<REAL>& ubs = problem.getUpperBounds();

   if( cflags[col].test( ColFlag::kSubstituted ) )
      return PresolveStatus::kUnchanged;

   REAL newbound = val;

   auto updateActivity = [this]( ActivityChange actChange, int rowid,
                                 RowActivity<REAL>& activity ) {
      update_activity( actChange, rowid, activity );
   };

   if( cflags[col].test( ColFlag::kIntegral, ColFlag::kImplInt ) )
      newbound = num.feasFloor( newbound );

   if( cflags[col].test( ColFlag::kUbInf ) || newbound < ubs[col] )
   {
      ++stats.nboundchgs;
      if( !cflags[col].test( ColFlag::kLbInf ) && newbound < lbs[col] )
      {
         //TODO: should be checking if to values are the same not be compared by isGT
         if( num.isFeasLT( newbound, lbs[col] ) )
         {
            Message::debug( this,
                            "changing upper bound of {} col {} with bounds "
                            "[{},{}] to value {} was "
                            "detected to be infeasible\n",
                            cflags[col].test( ColFlag::kIntegral )
                                ? "integral"
                                : "continuous",
                            col,
                            cflags[col].test( ColFlag::kLbInf )
                                ? -std::numeric_limits<double>::infinity()
                                : double( lbs[col] ),
                            cflags[col].test( ColFlag::kUbInf )
                                ? std::numeric_limits<double>::infinity()
                                : double( ubs[col] ),
                            double( newbound ) );
            return PresolveStatus::kInfeasible;
         }

         if( !cflags[col].test( ColFlag::kUbInf ) && lbs[col] == ubs[col] )
            return PresolveStatus::kUnchanged;

         newbound = lbs[col];
      }

      if( !num.isHugeVal( newbound ) )
      {
         auto colvec = constraintMatrix.getColumnCoefficients( col );
         update_activities_after_boundchange(
             colvec.getValues(), colvec.getIndices(), colvec.getLength(),
             BoundChange::kUpper, ubs[col], newbound,
             cflags[col].test( ColFlag::kUbUseless ),
             problem.getRowActivities(), updateActivity );
         cflags[col].unset( ColFlag::kUbUseless );
      }
      else
         cflags[col].unset( ColFlag::kUbInf );

      ubs[col] = newbound;

      if( !cflags[col].test( ColFlag::kLbInf ) && ubs[col] == lbs[col] )
      {
         cflags[col].set( ColFlag::kFixed );
         deleted_cols.push_back( col );
         ++stats.ndeletedcols;

         if( cflags[col].test( ColFlag::kIntegral ) )
            --problem.getNumIntegralCols();
         else
            --problem.getNumContinuousCols();
      }

      setColState( col, State::kBoundsModified );

      return PresolveStatus::kReduced;
   }

   return PresolveStatus::kUnchanged;
}

template <typename REAL>
void
ProblemUpdate<REAL>::compress( bool full )
{
   if( problem.getNCols() == getNActiveCols() &&
       problem.getNRows() == getNActiveRows() && !full )
      return;

   Message::debug( this,
                   "compressing problem ({} rows, {} cols) to active problem "
                   "({} rows, {} cols)\n",
                   problem.getNRows(), problem.getNCols(), getNActiveRows(),
                   getNActiveCols() );

   std::pair<Vec<int>, Vec<int>> mappings = problem.compress( full );
   assert( redundant_rows.empty() );
   assert( deleted_cols.empty() );
   assert( dirty_col_states.empty() );
   assert( dirty_row_states.empty() );
   assert( matrix_buffer.empty() );

   row_state.resize( problem.getNRows() );
   col_state.resize( problem.getNCols() );

   tbb::parallel_invoke(
       [this, &mappings, full]() {
          compress_index_vector( mappings.first, random_row_perm );
          if( full )
             random_row_perm.shrink_to_fit();
       },
       [this, &mappings, full]() {
          compress_index_vector( mappings.second, random_col_perm );
          if( full )
             random_col_perm.shrink_to_fit();
       },
       [this, &mappings, full]() {
          postsolve.compress( mappings.first, mappings.second, full );
       },
       [this, &mappings, full]() {
          // update row index sets
          compress_index_vector( mappings.first, changed_activities );
          if( full )
             changed_activities.shrink_to_fit();
       },
       [this, &mappings, full]() {
          compress_index_vector( mappings.first, singletonRows );
          if( full )
             singletonRows.shrink_to_fit();
       },
       // update column index sets
       [this, &mappings, full]() {
          int numNewSingletonCols =
              static_cast<int>( singletonColumns.size() ) -
              firstNewSingletonCol;
          compress_index_vector( mappings.second, singletonColumns );
          firstNewSingletonCol =
              std::max( 0, static_cast<int>( singletonColumns.size() ) -
                               numNewSingletonCols );
          if( full )
             singletonColumns.shrink_to_fit();
       },
       [this, &mappings, full]() {
          compress_index_vector( mappings.second, emptyColumns );
          if( full )
             emptyColumns.shrink_to_fit();
       },
       [this, &mappings]() {
          for( PresolveMethod<REAL>* observer : compress_observers )
             observer->compress( mappings.first, mappings.second );
       } );

   lastcompress_ndelrows = stats.ndeletedrows;
   lastcompress_ndelcols = stats.ndeletedcols;
}

template <typename REAL>
PresolveStatus
ProblemUpdate<REAL>::checkChangedActivities()
{
   ConstraintMatrix<REAL>& consmatrix = problem.getConstraintMatrix();
   const Vec<RowFlags>& rflags = consmatrix.getRowFlags();
   const Vec<REAL>& lhs = consmatrix.getLeftHandSides();
   const Vec<REAL>& rhs = consmatrix.getRightHandSides();

   PresolveStatus status = PresolveStatus::kUnchanged;
   for( int r : changed_activities )
   {
      if( rflags[r].test( RowFlag::kRedundant ) )
         continue;

      RowStatus st = problem.getRowActivities()[r].checkStatus(
          num, rflags[r], lhs[r], rhs[r] );

      switch( st )
      {
      case RowStatus::kRedundant:
         markRowRedundant( r );
         status = PresolveStatus::kReduced;
         break;
      case RowStatus::kRedundantLhs:
         consmatrix.template modifyLeftHandSide<true>( r , num);
         status = PresolveStatus::kReduced;
         break;
      case RowStatus::kRedundantRhs:
         consmatrix.template modifyRightHandSide<true>( r , num);
         status = PresolveStatus::kReduced;
         break;
      case RowStatus::kInfeasible:
         return PresolveStatus::kInfeasible;
      case RowStatus::kUnknown:
         continue;
      }
   }

   return status;
}

template <typename REAL>
void
ProblemUpdate<REAL>::flushChangedCoeffs()
{
   // apply outstanding coefficient change
   if( !matrix_buffer.empty() )
   {
      const Vec<REAL>& lbs = problem.getLowerBounds();
      const Vec<REAL>& ubs = problem.getUpperBounds();
      const Vec<ColFlags>& cflags = problem.getColFlags();
      Vec<RowActivity<REAL>>& activities = problem.getRowActivities();

      auto coeffChanged = [this, &lbs, &cflags, &ubs, &activities](
                              int row, int col, REAL oldval, REAL newval ) {
         update_activities_after_coeffchange(
             lbs[col], ubs[col], cflags[col], oldval, newval, activities[row],
             [this, row]( ActivityChange actChange,
                          RowActivity<REAL>& activity ) {
                update_activity( actChange, row, activity );
             } );
         ++stats.ncoefchgs;
         // TODO update up/down-locks -> so that i.e. DualFix can use it
      };

      problem.getConstraintMatrix().changeCoefficients(
          matrix_buffer, singletonRows, singletonColumns, emptyColumns,
          activities, coeffChanged );

      matrix_buffer.clear();
   }
}

template <typename REAL>
PresolveStatus
ProblemUpdate<REAL>::flush()
{
   PresolveStatus status = PresolveStatus::kUnchanged;

   const Vec<REAL>& lbs = problem.getLowerBounds();
   const Vec<REAL>& ubs = problem.getUpperBounds();
   Vec<RowFlags>& rflags = problem.getRowFlags();
   const Vec<ColFlags>& cflags = problem.getColFlags();
   Vec<RowActivity<REAL>>& activities = problem.getRowActivities();
   Vec<Locks>& locks = problem.getLocks();
   ConstraintMatrix<REAL>& consMatrix = problem.getConstraintMatrix();

   // apply outstanding coefficient change
   flushChangedCoeffs();

   // remove all singleton rows after applying the coefficient changes
   if( !singletonRows.empty() )
   {
      for( int row : singletonRows )
      {
         if( removeSingletonRow( row ) == PresolveStatus::kInfeasible )
         {
            Message::debug(
                this, "[{}:{}] removeSingletonRow detected infeasible row\n",
                __FILE__, __LINE__ );
            return PresolveStatus::kInfeasible;
         }
      }

      singletonRows.clear();
   }

   // check rows with changed activities for redundancy or infeasibility
   // and remove them from the changed activities vector
   if( checkChangedActivities() == PresolveStatus::kInfeasible )
      return PresolveStatus::kInfeasible;

   auto iter =
       std::remove_if( changed_activities.begin(), changed_activities.end(),
                       [&rflags]( int row ) {
                          return rflags[row].test( RowFlag::kRedundant );
                       } );

   changed_activities.erase( iter, changed_activities.end() );

   // remove constants of fixed columns
   removeFixedCols();

   // delete fixed columns and redundant rows form the matrix
   // TODO update locks in delete rows and cols function
   consMatrix.deleteRowsAndCols( redundant_rows, deleted_cols, activities,
                                 singletonRows, singletonColumns,
                                 emptyColumns );

   // remove singleton columns from list of singleton columns if they are not
   // singletons anymore
   if( !singletonColumns.empty() )
   {
      const Vec<int>& colsizes = problem.getColSizes();
      int k = 0;
      int i;
      assert( firstNewSingletonCol <= singletonColumns.size() );
      for( i = 0; i != firstNewSingletonCol; ++i )
      {
         if( colsizes[singletonColumns[i]] != 1 )
            ++k;
         else if( k != 0 )
            singletonColumns[i - k] = singletonColumns[i];
      }

      firstNewSingletonCol -= k;

      int nsingletoncols = static_cast<int>( singletonColumns.size() );
      assert( i <= nsingletoncols );
      for( ; i != nsingletoncols; ++i )
      {
         if( colsizes[singletonColumns[i]] != 1 )
            ++k;
         else if( k != 0 )
            singletonColumns[i - k] = singletonColumns[i];
      }

      nsingletoncols -= k;
      singletonColumns.resize( nsingletoncols );

      assert( firstNewSingletonCol >= 0 &&
              firstNewSingletonCol <= nsingletoncols );
      assert( std::all_of( singletonColumns.begin(), singletonColumns.end(),
                           [&]( int col ) { return colsizes[col] == 1; } ) );
   }

   // fix empty columns
   if( removeEmptyColumns() == PresolveStatus::kUnbndOrInfeas )
      return PresolveStatus::kUnbndOrInfeas;

   return PresolveStatus::kReduced;
}

template <typename REAL>
void
ProblemUpdate<REAL>::clearStates()
{
   // clear states of rows
   for( int row : dirty_row_states )
      row_state[row] = State::kUnmodified;

   dirty_row_states.clear();

   assert(
       std::all_of( row_state.begin(), row_state.end(), []( Flags<State> s ) {
          return s.equal( State::kUnmodified );
       } ) );

   // clear states of columns
   for( int col : dirty_col_states )
      col_state[col] = State::kUnmodified;

   dirty_col_states.clear();

   assert(
       std::all_of( col_state.begin(), col_state.end(), []( Flags<State> s ) {
          return s.equal( State::kUnmodified );
       } ) );

   if( presolveOptions.compressfac != 0 )
   {
      if( ( problem.getNCols() > 100 &&
            getNActiveCols() <
                problem.getNCols() * presolveOptions.compressfac ) ||
          ( problem.getNRows() > 100 &&
            getNActiveRows() <
                problem.getNRows() * presolveOptions.compressfac ) )
         compress();
   }
}

template <typename REAL>
void
ProblemUpdate<REAL>::removeFixedCols()
{
   Objective<REAL>& obj = problem.getObjective();
   const Vec<REAL>& lbs = problem.getLowerBounds();
   const Vec<ColFlags>& cflags = problem.getColFlags();
   Vec<RowActivity<REAL>>& activities = problem.getRowActivities();
   ConstraintMatrix<REAL>& consMatrix = problem.getConstraintMatrix();
   Vec<RowFlags>& rflags = consMatrix.getRowFlags();
   Vec<REAL>& lhs = consMatrix.getLeftHandSides();
   Vec<ColFlags>& colFlags = problem.getColFlags();
   Vec<REAL>& rhs = consMatrix.getRightHandSides();

   for( int col : deleted_cols )
   {
      if( !cflags[col].test( ColFlag::kFixed ) )
         continue;

      if( cflags[col].test( ColFlag::kLbInf ) )
      {
         postsolve.notifyFixedInfCol( col, -1, problem.getUpperBounds()[col],
                                      problem );
         continue;
      }
      if( cflags[col].test( ColFlag::kUbInf ) )
      {
         postsolve.notifyFixedInfCol( col, 1, lbs[col], problem );
         continue;
      }

      assert( lbs[col] == problem.getUpperBounds()[col] );
      postsolve.notifyFixedCol( col, lbs[col] );

      // if it is fixed to zero activities and sides do not need to be
      // updated
      if( lbs[col] == 0 )
         continue;

      // update objective offset
      if( obj.coefficients[col] != 0 )
      {
         obj.offset += lbs[col] * obj.coefficients[col];
         obj.coefficients[col] = 0;
      }

      // fixed to nonzero value, so update sides and activities
      auto colvec = consMatrix.getColumnCoefficients( col );
      int collen = colvec.getLength();
      const int* colrows = colvec.getIndices();
      const REAL* colvals = colvec.getValues();

      for( int i = 0; i != collen; ++i )
      {
         int row = colrows[i];

         // if the row is redundant it will also be removed and does not need
         // to be updated
         if( rflags[row].test( RowFlag::kRedundant ) )
            continue;

         // subtract constant contribution from activity and sides
         REAL constant = lbs[col] * colvals[i];
         activities[row].min -= constant;
         activities[row].max -= constant;

         if( !rflags[row].test( RowFlag::kLhsInf ) )
            lhs[row] -= constant;

         if( !rflags[row].test( RowFlag::kRhsInf ) )
            rhs[row] -= constant;

         // due to numerics a ranged row can become an equality
         if( !rflags[row].test( RowFlag::kLhsInf, RowFlag::kRhsInf,
                                RowFlag::kEquation ) &&
             lhs[row] == rhs[row] )
            rflags[row].set( RowFlag::kEquation );
      }
   }
}

template <typename REAL>
PresolveStatus
ProblemUpdate<REAL>::trivialColumnPresolve()
{
   Vec<REAL>& lbs = problem.getLowerBounds();
   Vec<REAL>& ubs = problem.getUpperBounds();
   Vec<ColFlags>& cflags = problem.getColFlags();
   Vec<int>& colsize = problem.getColSizes();
   Vec<REAL>& obj = problem.getObjective().coefficients;
   Vec<Locks>& locks = problem.getLocks();

   PresolveStatus status = PresolveStatus::kUnchanged;

   for( int col = 0; col != problem.getNCols(); ++col )
   {
      if( cflags[col].test( ColFlag::kInactive ) )
         continue;

      // for integral columns round the bounds to integral values
      roundIntegralColumns( lbs, ubs, col, cflags, status );

      mark_huge_values( lbs, ubs, cflags, col );

      if( !cflags[col].test( ColFlag::kUnbounded ) )
      {
         if( lbs[col] > ubs[col] )
         {
            Message::debug(
                this, "[{}:{}] trivial presolve detected conflicting bounds\n",
                __FILE__, __LINE__ );
            return PresolveStatus::kInfeasible;
         }

         // remember fixed columns
         if( lbs[col] == ubs[col] )
         {
            markColFixed( col );
            status = PresolveStatus::kReduced;
            continue;
         }
      }

      status = apply_dualfix( lbs, ubs, cflags, obj, locks, col );
      // TODO why not continue with this row
      if( status == PresolveStatus::kUnbndOrInfeas )
         return status;
      else if( status == PresolveStatus::kReduced )
         continue;

      switch( colsize[col] )
      {
      case 0:
         emptyColumns.push_back( col );
         break;
      case 1:
         singletonColumns.push_back( col );
      }
   }

   return status;
}

template <typename REAL>
PresolveStatus
ProblemUpdate<REAL>::apply_dualfix( Vec<REAL>& lbs, Vec<REAL>& ubs,
                                    Vec<ColFlags>& cflags, const Vec<REAL>& obj,
                                    const Vec<Locks>& locks, int col )
{
   if( is_dualfix_enabled( obj, col ) )
   {
      if( locks[col].down == 0 && obj[col] >= 0 )
      {
         if( cflags[col].test( ColFlag::kLbInf ) )
         {
            if( obj[col] != 0 )
            {
               Message::debug( this,
                               "[{}:{}] dual fixing in trivial presolve "
                               "detected status UNBND_OR_INFEAS\n",
                               __FILE__, __LINE__ );
               return PresolveStatus::kUnbndOrInfeas;
            }
         }
         else
         {
            ubs[col] = lbs[col];
            cflags[col].unset( ColFlag::kUbInf );
            ++stats.nboundchgs;

            markColFixed( col );
            return PresolveStatus::kReduced;
         }
      }

      if( locks[col].up == 0 && obj[col] <= 0 )
      {
         if( cflags[col].test( ColFlag::kUbInf ) )
         {
            if( obj[col] != 0 )
            {
               Message::debug( this,
                               "[{}:{}] dual fixing in trivial presolve "
                               "detected status UNBND_OR_INFEAS\n",
                               __FILE__, __LINE__ );
               return PresolveStatus::kUnbndOrInfeas;
            }
         }
         else
         {
            lbs[col] = ubs[col];
            cflags[col].unset( ColFlag::kLbInf );
            ++stats.nboundchgs;

            markColFixed( col );

            return PresolveStatus::kReduced;
         }
      }
   }
   return PresolveStatus::kUnchanged;
}

template <typename REAL>
bool
ProblemUpdate<REAL>::is_dualfix_enabled( const Vec<REAL>& obj, int col ) const
{
   bool dualfix;
   switch( presolveOptions.dualreds )
   {
   default:
      assert( false );
   case 0:
      dualfix = false;
      break;
   case 1:
      dualfix = obj[col] != 0;
      break;
   case 2:
      dualfix = true;
   }
   return dualfix;
}

template <typename REAL>
void
ProblemUpdate<REAL>::mark_huge_values( const Vec<REAL>& lbs,
                                       const Vec<REAL>& ubs,
                                       Vec<ColFlags>& cflags, int col )
{
   if( !cflags[col].test( ColFlag::kLbInf ) && num.isHugeVal( lbs[col] ) )
      cflags[col].set( ColFlag::kLbHuge );

   if( !cflags[col].test( ColFlag::kUbInf ) && num.isHugeVal( ubs[col] ) )
      cflags[col].set( ColFlag::kUbHuge );
}

// TODO: for me think about it
template <typename REAL>
void
ProblemUpdate<REAL>::roundIntegralColumns( Vec<REAL>& lbs, Vec<REAL>& ubs,
                                           int col, Vec<ColFlags>& cflags,
                                           PresolveStatus& status )
{
   if( cflags[col].test( ColFlag::kIntegral ) )
   {
      if( !cflags[col].test( ColFlag::kLbInf ) )
      {
         REAL ceillb = ceil( lbs[col] );
         if( ceillb != lbs[col] )
         {
            ++stats.nboundchgs;
            lbs[col] = ceillb;
            status = PresolveStatus::kReduced;
         }
      }

      if( !cflags[col].test( ColFlag::kUbInf ) )
      {
         REAL floorub = floor( ubs[col] );
         if( floorub != ubs[col] )
         {
            ++stats.nboundchgs;
            ubs[col] = floorub;
            status = PresolveStatus::kReduced;
         }
      }
   }
}

template <typename REAL>
PresolveStatus
ProblemUpdate<REAL>::trivialRowPresolve()
{
   ConstraintMatrix<REAL>& consMatrix = problem.getConstraintMatrix();
   Vec<int>& rowsize = consMatrix.getRowSizes();
   Vec<RowFlags>& rflags = consMatrix.getRowFlags();
   Vec<RowActivity<REAL>>& activities = problem.getRowActivities();
   const Vec<REAL>& lhs = consMatrix.getLeftHandSides();
   const Vec<REAL>& rhs = consMatrix.getRightHandSides();

   assert( activities.size() == problem.getNRows() );
   PresolveStatus status = PresolveStatus::kUnchanged;

   for( int row = 0; row != problem.getNRows(); ++row )
   {
      switch( rowsize[row] )
      {
      case 0:
         if( !rflags[row].test( RowFlag::kLhsInf ) &&
             num.isFeasGT( lhs[row], 0 ) )
         {
            Message::debug(
                this, "[{}:{}] trivial presolve detected infeasible row\n",
                __FILE__, __LINE__ );
            return PresolveStatus::kInfeasible;
         }
         if( !rflags[row].test( RowFlag::kRhsInf ) &&
             num.isFeasLT( rhs[row], 0 ) )
         {
            Message::debug(
                this, "[{}:{}] trivial presolve detected infeasible row\n",
                __FILE__, __LINE__ );
            return PresolveStatus::kInfeasible;
         }
         rflags[row].set( RowFlag::kRedundant );
         rowsize[row] = -1;
         status = PresolveStatus::kReduced;
         break;
      case 1:
         status = removeSingletonRow( row );
         if( status == PresolveStatus::kInfeasible )
         {
            Message::debug(
                this, "[{}:{}] removeSingletonRow detected infeasible row\n",
                __FILE__, __LINE__ );
            return status;
         }
         break;
      default:
      {
         RowStatus st = activities[row].checkStatus( num, rflags[row], lhs[row],
                                                     rhs[row] );
         switch( st )
         {
         case RowStatus::kRedundant:
            markRowRedundant( row );
            status = PresolveStatus::kReduced;
            break;
         case RowStatus::kRedundantLhs:
            consMatrix.template modifyLeftHandSide<true>( row, num );
            status = PresolveStatus::kReduced;
            cleanupSmallCoefficients( row );
            break;
         case RowStatus::kRedundantRhs:
            consMatrix.template modifyRightHandSide<true>( row, num );
            status = PresolveStatus::kReduced;
            cleanupSmallCoefficients( row );
            break;
         case RowStatus::kInfeasible:
            return PresolveStatus::kInfeasible;
         case RowStatus::kUnknown:
            if( !rflags[row].test( RowFlag::kRhsInf, RowFlag::kLhsInf,
                                   RowFlag::kEquation ) )
            {
               assert( !rflags[row].test( RowFlag::kRhsInf ) );
               assert( !rflags[row].test( RowFlag::kLhsInf ) );
               assert( !rflags[row].test( RowFlag::kEquation ) );
               if( lhs[row] == rhs[row] )
                  rflags[row].set( RowFlag::kEquation );
            }
            cleanupSmallCoefficients( row );
         }
      }
      }

      // row should be either redundant, or the equality flag must be set
      // correctly
      assert( rflags[row].test( RowFlag::kRedundant ) ||
              ( !rflags[row].test( RowFlag::kEquation ) &&
                ( rflags[row].test( RowFlag::kLhsInf, RowFlag::kRhsInf ) ||
                  lhs[row] != rhs[row] ) ) ||
              ( rflags[row].test( RowFlag::kEquation ) &&
                lhs[row] == rhs[row] &&
                !rflags[row].test( RowFlag::kLhsInf, RowFlag::kRhsInf ) ) );
   }

   flushChangedCoeffs();

   return status;
}

template <typename REAL>
PresolveStatus
ProblemUpdate<REAL>::trivialPresolve()
{
   if( presolveOptions.dualreds != 0 )
      problem.recomputeLocks();

   PresolveStatus status = trivialColumnPresolve();
   if( status == PresolveStatus::kInfeasible ||
       status == PresolveStatus::kUnbndOrInfeas )
      return status;

   problem.recomputeAllActivities();
   status = trivialRowPresolve();
   if( status == PresolveStatus::kInfeasible ||
       status == PresolveStatus::kUnbndOrInfeas )
      return status;

   removeFixedCols();

   problem.getConstraintMatrix().deleteRowsAndCols(
       redundant_rows, deleted_cols, problem.getRowActivities(), singletonRows,
       singletonColumns, emptyColumns );

   for( int row : singletonRows )
   {
      status = removeSingletonRow( row );
      if( status == PresolveStatus::kInfeasible )
      {
         Message::debug( this,
                         "[{}:{}] removeSingletonRow detected infeasible row\n",
                         __FILE__, __LINE__ );
         return status;
      }
   }

   if( !singletonColumns.empty() )
   {
      int numNewSingletonCols =
          static_cast<int>( singletonColumns.size() ) - firstNewSingletonCol;
      assert( numNewSingletonCols >= 0 );
      auto it = std::remove_if(
          singletonColumns.begin(), singletonColumns.end(),
          [this]( int c ) { return problem.getColSizes()[c] != 1; } );
      singletonColumns.erase( it, singletonColumns.end() );
      firstNewSingletonCol =
          std::max( 0, static_cast<int>( singletonColumns.size() ) -
                           numNewSingletonCols );
   }

   status = checkChangedActivities();
   if( status == PresolveStatus::kInfeasible ||
       status == PresolveStatus::kUnbndOrInfeas )
      return status;

   changed_activities.clear();

   const Vec<RowFlags>& rflags = problem.getRowFlags();

   for( int r = 0; r != problem.getNRows(); ++r )
   {
      if( rflags[r].test( RowFlag::kRedundant ) )
         continue;

      RowActivity<REAL>& activity = problem.getRowActivities()[r];
      if( activity.ninfmin == 0 || activity.ninfmax == 0 ||
          ( activity.ninfmax == 1 && !rflags[r].test( RowFlag::kLhsInf ) ) ||
          ( activity.ninfmin == 1 && !rflags[r].test( RowFlag::kRhsInf ) ) )
         changed_activities.push_back( r );
   }

   flush();

   return status;
}


template <typename REAL>
PresolveStatus
ProblemUpdate<REAL>::removeSingletonRow( int row )
{
   ConstraintMatrix<REAL>& consMatrix = problem.getConstraintMatrix();
   const Vec<int>& rowsize = consMatrix.getRowSizes();
   Vec<RowFlags>& rflags = consMatrix.getRowFlags();

   PresolveStatus status = PresolveStatus::kUnchanged;

   if( rowsize[row] != 1 || rflags[row].test( RowFlag::kRedundant ) )
      return status;

   auto rowvec = consMatrix.getRowCoefficients( row );

   assert( rowvec.getLength() == 1 );

   const REAL val = rowvec.getValues()[0];
   const int col = rowvec.getIndices()[0];
   const REAL lhs = consMatrix.getLeftHandSides()[row];
   const REAL rhs = consMatrix.getRightHandSides()[row];

   if( rflags[row].test( RowFlag::kEquation ) )
      status = fixCol( col, rhs / val );
   else if( val < 0 )
   {
      if( !rflags[row].test( RowFlag::kLhsInf ) )
         status = changeUB( col, lhs / val );

      if( !rflags[row].test( RowFlag::kRhsInf ) &&
          status != PresolveStatus::kInfeasible )
         status = changeLB( col, rhs / val );
   }
   else
   {
      assert( val > 0 );

      if( !rflags[row].test( RowFlag::kLhsInf ) )
         status = changeLB( col, lhs / val );

      if( !rflags[row].test( RowFlag::kRhsInf ) &&
          status != PresolveStatus::kInfeasible )
         status = changeUB( col, rhs / val );
   }

   markRowRedundant( row );

   return status;
}

template <typename REAL>
void
ProblemUpdate<REAL>::cleanupSmallCoefficients( int row )
{
   ConstraintMatrix<REAL>& consMatrix = problem.getConstraintMatrix();
   const Vec<REAL>& lbs = problem.getLowerBounds();
   const Vec<REAL>& ubs = problem.getUpperBounds();
   const Vec<ColFlags>& cflags = problem.getColFlags();

   auto rowvec = consMatrix.getRowCoefficients( row );

   // arrays with nonzeros and their column index of this row
   const REAL* values = rowvec.getValues();
   const int* columns = rowvec.getIndices();

   // number of nonzeros in row, i.e. length of arrays above
   int len = rowvec.getLength();

   // acces to sides of the given row
   REAL& lhs = consMatrix.getLeftHandSides()[row];
   REAL& rhs = consMatrix.getRightHandSides()[row];
   RowFlags& rowf = consMatrix.getRowFlags()[row];

   // loop over non-zeros of this row
   REAL total_mod = 0;
   for( int i = 0; i != len; ++i )
   {
      int col = columns[i];

      if( cflags[col].test( ColFlag::kUnbounded, ColFlag::kInactive ) )
         continue;

      assert( ubs[col] > lbs[col] );

      // model Cleanup
      REAL absval = abs( values[i] );

      if( absval < presolveOptions.minabscoeff )
      {
         matrix_buffer.addEntry( row, col, 0 );

         Message::debug( this, "removed tiny coefficient with value {}\n",
                         double( values[i] ) );

         continue;
      }

      if( absval <= 1e-3 &&
          absval * ( ubs[col] - lbs[col] ) * len <= 1e-2 * num.getFeasTol() )
      {
         REAL temp_total_mod = total_mod + absval * ( ubs[col] - lbs[col] );
         if( temp_total_mod <= 0.1 * num.getFeasTol() )
         {
            matrix_buffer.addEntry( row, col, 0 );

            Message::debug( this, "removed small coefficient with value {}\n",
                            double( values[i] ) );

            if( lbs[col] != 0 )
            {
               REAL sidechange = values[i] * lbs[col];
               if( !rowf.test( RowFlag::kRhsInf ) )
               {
                  rhs -= sidechange;
                  ++stats.nsidechgs;
               }
               if( !rowf.test( RowFlag::kLhsInf ) )
               {
                  lhs -= sidechange;
                  ++stats.nsidechgs;
               }

               // due to numerics a ranged row can become an equality
               if( !rowf.test( RowFlag::kLhsInf, RowFlag::kRhsInf,
                               RowFlag::kEquation ) &&
                   lhs == rhs )
                  rowf.set( RowFlag::kEquation );
            }

            total_mod = temp_total_mod;
         }
      }
   }
}

template <typename REAL>
PresolveStatus
ProblemUpdate<REAL>::removeEmptyColumns()
{
   if( presolveOptions.dualreds != 0 && !emptyColumns.empty() )
   {
      Objective<REAL>& obj = problem.getObjective();
      VariableDomains<REAL>& domains = problem.getVariableDomains();
      Vec<int>& colsize = problem.getConstraintMatrix().getColSizes();
      for( int col : emptyColumns )
      {
         if( colsize[col] != 0 )
            continue;

         if( presolveOptions.dualreds == 1 && obj.coefficients[col] == 0 )
            continue;

         if( !domains.flags[col].test( ColFlag::kInactive ) )
         {
            assert( colsize[col] == 0 );

            REAL fixval;

            if( obj.coefficients[col] == 0 )
            {
               fixval = 0;

               if( !domains.flags[col].test( ColFlag::kUbInf ) &&
                   domains.upper_bounds[col] < 0 )
                  fixval = domains.upper_bounds[col];
               else if( !domains.flags[col].test( ColFlag::kLbInf ) &&
                        domains.lower_bounds[col] > 0 )
                  fixval = domains.lower_bounds[col];
            }
            else
            {
               if( obj.coefficients[col] < 0 )
               {
                  if( domains.flags[col].test( ColFlag::kUbInf ) )
                     return PresolveStatus::kUnbndOrInfeas;

                  fixval = domains.upper_bounds[col];
               }
               else
               {
                  assert( obj.coefficients[col] > 0 );
                  if( domains.flags[col].test( ColFlag::kLbInf ) )
                     return PresolveStatus::kUnbndOrInfeas;

                  fixval = domains.lower_bounds[col];
               }

               obj.offset += obj.coefficients[col] * fixval;
               obj.coefficients[col] = 0;
            }

            postsolve.notifyFixedCol( col, fixval );
            domains.flags[col].set( ColFlag::kFixed );

            ++stats.ndeletedcols;

            if( domains.flags[col].test( ColFlag::kIntegral ) )
               --problem.getNumIntegralCols();
            else
               --problem.getNumContinuousCols();
         }

         assert( obj.coefficients[col] == 0 );

         colsize[col] = -1;
      }

      emptyColumns.clear();

      return PresolveStatus::kReduced;
   }

   return PresolveStatus::kUnchanged;
}

/// returns true if the given transaction conflicts with the current state of
/// changes and false otherwise
template <typename REAL>
ConflictType
ProblemUpdate<REAL>::checkTransactionConflicts( const Reduction<REAL>* first,
                                                const Reduction<REAL>* last )
{
   // check if transaction conflicts with current state
   for( const Reduction<REAL>* iter = first; iter != last; ++iter )
   {
      const Reduction<REAL>& reduction = *iter;

      if( reduction.row >= 0 && reduction.col >= 0 )
      {
         // modification of a coefficient is only allowed if the coefficients
         // is neither locked
         if( col_state[reduction.col].test( State::kLocked ) ||
             row_state[reduction.row].test( State::kLocked ) )
            return ConflictType::kConflict;
      }
      else if( reduction.row < 0 )
      {
         assert( reduction.col >= 0 );
         int colop = reduction.row;
         switch( colop )
         {
         case ColReduction::LOCKED_STRONG:
         case ColReduction::LOCKED:
            // if the transaction wants to lock the column it must not be
            // modifed yet
            if( col_state[reduction.col].test( State::kModified ) )
               return ConflictType::kConflict;
            break;
         case ColReduction::OBJECTIVE:
            // if the transaction wants to modify the column by changing its
            // objective coefficient the column must not be locked
            if( col_state[reduction.col].test( State::kLocked ) )
               return ConflictType::kConflict;
            break;
         case ColReduction::BOUNDS_LOCKED:
            if( col_state[reduction.col].test( State::kBoundsModified ) )
               return ConflictType::kConflict;
            break;
         case ColReduction::PARALLEL:
         case ColReduction::SUBSTITUTE_OBJ:
            // TODO I think columns in the substitution equation need to be
            // checked for locks since they will be modified?
            break;
         case ColReduction::SUBSTITUTE:
         case ColReduction::REPLACE:
            // we postponed the substitution to be performed last
            if( postponeSubstitutions )
               return ConflictType::kPostpone;

            // TODO I think columns in the substitution equation need to be
            // checked for locks since they will be modified? (e.g. strong
            // locks from dual fixing)
            break;
         default:
            break;
         }
      }
      else
      {
         assert( reduction.row >= 0 && reduction.col < 0 );
         int rowop = reduction.col;
         switch( rowop )
         {
         case RowReduction::LOCKED_STRONG:
         case RowReduction::LOCKED:
            // if the transaction wants to lock the row it must not be
            // modified yet
            if( row_state[reduction.row].test( State::kModified,
                                               State::kBoundsModified ) )
               return ConflictType::kConflict;
            break;
         case RowReduction::LHS_INF:
         case RowReduction::LHS:
            // if the transaction wants to modify a rows left hand side the
            // corresponding row must not be locked
            if( row_state[reduction.row].test( State::kLocked ) )
               return ConflictType::kConflict;
            break;
         case RowReduction::RHS_INF:
         case RowReduction::RHS:
            // if the transaction wants to modify a rows right hand side the
            // corresponding row must neither be locked nor modified yet
            if( row_state[reduction.row].test( State::kLocked ) )
               return ConflictType::kConflict;
            break;
         case RowReduction::SPARSIFY:
            if( postponeSubstitutions )
               return ConflictType::kPostpone;
         }
      }
   }

   // no conflicts found
   return ConflictType::kNoConflict;
}

/// returns true if the given transaction was applied and false otherwise
template <typename REAL>
ApplyResult
ProblemUpdate<REAL>::applyTransaction( const Reduction<REAL>* first,
                                       const Reduction<REAL>* last )
{
   Objective<REAL>& objective = problem.getObjective();
   Vec<REAL>& lbs = problem.getLowerBounds();
   Vec<REAL>& ubs = problem.getUpperBounds();
   Vec<ColFlags>& cflags = problem.getColFlags();
   ConstraintMatrix<REAL>& constraintMatrix = problem.getConstraintMatrix();
   Vec<RowFlags>& rflags = constraintMatrix.getRowFlags();

   auto updateActivity = [this]( ActivityChange actChange, int rowid,
                                 RowActivity<REAL>& activity ) {
      update_activity( actChange, rowid, activity );
   };

   // check if transaction conflicts with current state
   ConflictType conflictType = checkTransactionConflicts( first, last );

   if( conflictType == ConflictType::kConflict )
      return ApplyResult::kRejected;
   else if( conflictType == ConflictType::kPostpone )
      return ApplyResult::kPostponed;

   for( auto iter = first; iter != last; ++iter )
   {
      const auto& reduction = *iter;

      if( reduction.row >= 0 && reduction.col >= 0 )
      {
         setRowState( reduction.row, State::kModified );
         setColState( reduction.col, State::kModified );

         matrix_buffer.addEntry( reduction.row, reduction.col,
                                 reduction.newval );
      }
      else if( reduction.row < 0 )
      {
         assert( reduction.col >= 0 );
         int colop = reduction.row;
         switch( colop )
         {
         case ColReduction::NONE:
            assert( false );
            break;
         case ColReduction::LOCKED_STRONG:
            setColState( reduction.col, State::kLocked );
            break;
         case ColReduction::OBJECTIVE:
            setColState( reduction.col, State::kModified );
            objective.coefficients[reduction.col] = reduction.newval;
            break;
         case ColReduction::FIXED:
         {
            if( fixCol( reduction.col, reduction.newval ) ==
                PresolveStatus::kInfeasible )
               return ApplyResult::kInfeasible;
            break;
         }
         case ColReduction::FIXED_INFINITY:
         {
            if( fixColInfinity( reduction.col, reduction.newval ) ==
                PresolveStatus::kInfeasible )
               return ApplyResult::kInfeasible;
            break;
         }
         case ColReduction::LOWER_BOUND:
         {
            if( changeLB( reduction.col, reduction.newval ) ==
                PresolveStatus::kInfeasible )
               return ApplyResult::kInfeasible;
            break;
         }
         case ColReduction::UPPER_BOUND:
         {
            if( changeUB( reduction.col, reduction.newval ) ==
                PresolveStatus::kInfeasible )
               return ApplyResult::kInfeasible;
            break;
         }
         case ColReduction::IMPL_INT:
         {
            if( !cflags[reduction.col].test( ColFlag::kInactive ) )
            {
               cflags[reduction.col].set( ColFlag::kImplInt );
               if( !cflags[reduction.col].test( ColFlag::kLbInf ) )
               {
                  if( changeLB( reduction.col, lbs[reduction.col] ) ==
                      PresolveStatus::kInfeasible )
                     return ApplyResult::kInfeasible;
               }

               if( !cflags[reduction.col].test( ColFlag::kUbInf ) )
               {
                  if( changeUB( reduction.col, ubs[reduction.col] ) ==
                      PresolveStatus::kInfeasible )
                     return ApplyResult::kInfeasible;
               }
            }
            break;
         }
         case ColReduction::SUBSTITUTE:
         {
            int col = reduction.col;
            int equalityrow = static_cast<int>( reduction.newval );

            if( constraintMatrix.getRowCoefficients( equalityrow )
                    .getLength() == 1 )
            {
               assert( !rflags[equalityrow].test( RowFlag::kLhsInf,
                                                  RowFlag::kRhsInf ) );
               REAL val = constraintMatrix.getLeftHandSides()[equalityrow] /
                          constraintMatrix.getRowCoefficients( equalityrow )
                              .getValues()[0];
               if( fixCol( col, val ) == PresolveStatus::kInfeasible )
                  return ApplyResult::kInfeasible;
               break;
            }

            assert( row_state[equalityrow].equal( State::kUnmodified ) );
            assert( !col_state[col].test( State::kBoundsModified ) );

            // check that the conditions for substitution are verified
            if( !constraintMatrix.checkAggregationSparsityCondition(
                    col, constraintMatrix.getRowCoefficients( equalityrow ),
                    presolveOptions.maxfillinpersubstitution,
                    presolveOptions.maxshiftperrow, intbuffer ) )
               return ApplyResult::kRejected;

            const auto colvec = constraintMatrix.getColumnCoefficients( col );
            const int* colindices = colvec.getIndices();
            const int nbrelevantrows = colvec.getLength();

            assert(
                !cflags[col].test( ColFlag::kSubstituted, ColFlag::kFixed ) );
            cflags[col].set( ColFlag::kSubstituted );

            // change the objective coefficients and offset
            problem.substituteVarInObj( num, col, equalityrow );

            // update row states
            for( int k = 0; k < nbrelevantrows; ++k )
               setRowState( colindices[k], State::kModified );

            // update col states
            const auto rowvec =
                constraintMatrix.getRowCoefficients( equalityrow );
            const int length = rowvec.getLength();
            const int* indices = rowvec.getIndices();

            for( int j = 0; j < length; ++j )
               setColState( indices[j], State::kModified );

            auto eqRHS = constraintMatrix.getLeftHandSides()[equalityrow];

            postsolve.notifySubstitution( col, rowvec, eqRHS );
            // make the changes in the constraint matrix
            constraintMatrix.aggregate(
                num, col, rowvec, eqRHS, problem.getVariableDomains(),
                intbuffer, realbuffer, tripletbuffer, changed_activities,
                problem.getRowActivities(), singletonRows, singletonColumns,
                emptyColumns, stats.nrounds );

            stats.ncoefchgs += length * nbrelevantrows;

            assert( constraintMatrix.getRowSizes()[equalityrow] == -1 );
            assert( constraintMatrix.getRowCoefficients( equalityrow )
                        .getLength() == 0 );
            assert( constraintMatrix.getLeftHandSides()[equalityrow] ==
                    REAL{ 0 } );
            assert( constraintMatrix.getRightHandSides()[equalityrow] ==
                    REAL{ 0 } );
            assert( constraintMatrix.getColSizes()[col] == -1 );
            assert( constraintMatrix.getColumnCoefficients( col ).getLength() ==
                    REAL{ 0 } );
            assert( objective.coefficients[col] == REAL{ 0 } );

            assert( row_state[equalityrow].test( State::kModified ) );
            assert( col_state[col].test( State::kModified ) );

            // statistics
            ++stats.ndeletedcols;

            // statistics
            ++stats.ndeletedrows;

            if( cflags[col].test( ColFlag::kIntegral ) )
               --problem.getNumIntegralCols();
            else
               --problem.getNumContinuousCols();

            if( constraintMatrix.getLeftHandSides()[equalityrow] != 0 )
               stats.nsidechgs += 2 * nbrelevantrows;
            break;
         }
         case ColReduction::SUBSTITUTE_OBJ:
         {
            int col = reduction.col;
            int equalityrow = static_cast<int>( reduction.newval );

            assert( !cflags[col].test( ColFlag::kInactive ) );
            cflags[col].set( ColFlag::kSubstituted );

            // change the objective coefficients and offset
            problem.substituteVarInObj( num, col, equalityrow );

            auto colvec = constraintMatrix.getColumnCoefficients( col );

            if( cflags[col].test( ColFlag::kLbUseless ) || lbs[col] != 0 )
               update_activities_after_boundchange(
                   colvec.getValues(), colvec.getIndices(), colvec.getLength(),
                   BoundChange::kLower, lbs[col], REAL{ 0 },
                   cflags[col].test( ColFlag::kLbUseless ),
                   problem.getRowActivities(), updateActivity );

            if( cflags[col].test( ColFlag::kUbUseless ) || ubs[col] != 0 )
               update_activities_after_boundchange(
                   colvec.getValues(), colvec.getIndices(), colvec.getLength(),
                   BoundChange::kUpper, ubs[col], REAL{ 0 },
                   cflags[col].test( ColFlag::kUbUseless ),
                   problem.getRowActivities(), updateActivity );

            cflags[col].unset( ColFlag::kLbUseless, ColFlag::kUbUseless );
            lbs[col] = 0;
            ubs[col] = 0;
            deleted_cols.push_back( col );

            // update col states
            const auto rowvec =
                constraintMatrix.getRowCoefficients( equalityrow );

            postsolve.notifySubstitution(
                col, rowvec, constraintMatrix.getLeftHandSides()[equalityrow] );

            const int length = rowvec.getLength();
            const int* indices = rowvec.getIndices();

            for( int j = 0; j != length; ++j )
               setColState( indices[j], State::kModified );

            // statistics
            ++stats.ndeletedcols;

            if( cflags[col].test( ColFlag::kIntegral ) )
               --problem.getNumIntegralCols();
            else
               --problem.getNumContinuousCols();

            break;
         }
         case ColReduction::PARALLEL:
         {
            int col1 = reduction.col;
            int col2 = static_cast<int>( reduction.newval );

            if( cflags[col1].test( ColFlag::kInactive ) ||
                cflags[col2].test( ColFlag::kInactive ) )
               return ApplyResult::kRejected;

            setColState( col1, State::kBoundsModified );
            setColState( col2, State::kBoundsModified );

            auto col1vec = constraintMatrix.getColumnCoefficients( col1 );
            auto col2vec = constraintMatrix.getColumnCoefficients( col2 );

            const int* inds = col1vec.getIndices();
            const REAL* vals1 = col1vec.getValues();
            const REAL* vals2 = col2vec.getValues();
            const int collen = col1vec.getLength();

            assert( collen > 0 );
            REAL col2scale = vals1[0] / vals2[0];
            assert( col2vec.getLength() == collen );

            assert( num.isEq( objective.coefficients[col1],
                              objective.coefficients[col2] * col2scale ) );

            bool col1lbinf = cflags[col1].test( ColFlag::kLbInf );
            bool col1ubinf = cflags[col1].test( ColFlag::kUbInf );
            bool col1int = cflags[col1].test( ColFlag::kIntegral );
            bool col2lbinf = cflags[col2].test( ColFlag::kLbInf );
            bool col2ubinf = cflags[col2].test( ColFlag::kUbInf );
            bool col2int = cflags[col2].test( ColFlag::kIntegral );

            postsolve.notifyParallelCols( col1, col1int, col1lbinf, lbs[col1],
                                          col1ubinf, ubs[col1], col2, col2int,
                                          col2lbinf, lbs[col2], col2ubinf,
                                          ubs[col2], col2scale );
            ++stats.ndeletedcols;

            // compute the new domains for column 2
            REAL newlb = 0;
            REAL newub = 0;
            bool newlbinf = true;
            bool newubinf = true;
            ColFlags newflags;

            newflags.set( ColFlag::kLbInf, ColFlag::kUbInf );

            // in the case that column 1 is not integral the new column
            // is also not integral regardless of whether column 2 is integral
            // or not (the necessary conditions must have been checked by the
            // presolver)
            if( cflags[col1].test( ColFlag::kIntegral ) )
            {
               --problem.getNumIntegralCols();
               newflags.set( ColFlag::kIntegral );
            }
            else if( cflags[col2].test( ColFlag::kIntegral ) )
               --problem.getNumIntegralCols();
            else
               --problem.getNumContinuousCols();

            if( col2scale < 0 )
            {
               if( !col2lbinf && !col1ubinf )
               {
                  newlb = lbs[col2] + col2scale * ubs[col1];
                  newflags.unset( ColFlag::kLbInf );
                  if( cflags[col1].test( ColFlag::kUbHuge ) ||
                      cflags[col2].test( ColFlag::kLbHuge ) )
                     newflags.set( ColFlag::kLbHuge );
               }

               if( !col2ubinf && !col1lbinf )
               {
                  newub = ubs[col2] + col2scale * lbs[col1];
                  newflags.unset( ColFlag::kUbInf );
                  if( cflags[col1].test( ColFlag::kLbHuge ) ||
                      cflags[col2].test( ColFlag::kUbHuge ) )
                     newflags.set( ColFlag::kUbHuge );
               }
            }
            else
            {
               if( !col2lbinf && !col1lbinf )
               {
                  newlb = lbs[col2] + col2scale * lbs[col1];
                  newflags.unset( ColFlag::kLbInf );
                  if( cflags[col1].test( ColFlag::kLbHuge ) ||
                      cflags[col2].test( ColFlag::kLbHuge ) )
                     newflags.set( ColFlag::kLbHuge );
               }

               if( !col2ubinf && !col1ubinf )
               {
                  newub = ubs[col2] + col2scale * ubs[col1];
                  newflags.unset( ColFlag::kUbInf );
                  if( cflags[col1].test( ColFlag::kUbHuge ) ||
                      cflags[col2].test( ColFlag::kUbHuge ) )
                     newflags.set( ColFlag::kUbHuge );
               }
            }

            // update the activities if required
            if( newflags.test( ColFlag::kLbUseless ) )
            {
               // the new columns lower bound does not contribute to the
               // activities

               if( !cflags[col2].test( ColFlag::kLbUseless ) )
               {
                  // The current bound of column 2 contributes to the activity,
                  // therefore column 1 must have a infinite or huge bound from
                  // which we keep the infinite contribution for the new columns
                  // domains. The finite constribution of the lower bound of
                  // column 2 is removed.
                  if( lbs[col2] != 0 )
                  {
                     update_activities_after_boundchange(
                         vals2, inds, collen, BoundChange::kLower, lbs[col2],
                         REAL{ 0 }, false, problem.getRowActivities(),
                         []( ActivityChange, int, const RowActivity<REAL>& ) {
                         } );
                  }
               }
               else if( col2scale < 0 )
               {
                  // The lower bound of column 2 also does not contribute to the
                  // activities, and we keep that infinite contribution for the
                  // new column. Depending on the scale we remove any finite or
                  // infinite contribution of column 1's bound. In this if case
                  // the scale is negative, so the upper bound is removed.
                  if( cflags[col1].test( ColFlag::kUbUseless ) ||
                      ubs[col1] != 0 )
                  {
                     update_activities_after_boundchange(
                         vals1, inds, collen, BoundChange::kUpper, ubs[col1],
                         REAL{ 0 }, cflags[col1].test( ColFlag::kUbUseless ),
                         problem.getRowActivities(),
                         []( ActivityChange, int, const RowActivity<REAL>& ) {
                         } );
                  }
               }
               else
               {
                  // The lower bound of column 2 also does not contribute to the
                  // activities, and we keep that infinite contribution for the
                  // new column. Depending on the scale we remove any finite or
                  // infinite contribution of column 1's bound. In this if case
                  // the scale is positive, so the lower bound is removed.
                  if( cflags[col1].test( ColFlag::kLbUseless ) ||
                      lbs[col1] != 0 )
                  {
                     update_activities_after_boundchange(
                         vals1, inds, collen, BoundChange::kLower, lbs[col1],
                         REAL{ 0 }, cflags[col1].test( ColFlag::kLbUseless ),
                         problem.getRowActivities(),
                         []( ActivityChange, int, const RowActivity<REAL>& ) {
                         } );
                  }
               }
            }

            if( newflags.test( ColFlag::kUbUseless ) )
            {
               // symmetric cases as above for the lower bound
               if( !cflags[col2].test( ColFlag::kUbUseless ) )
               {
                  if( ubs[col2] != 0 )
                  {
                     update_activities_after_boundchange(
                         vals2, inds, collen, BoundChange::kUpper, ubs[col2],
                         REAL{ 0 }, false, problem.getRowActivities(),
                         updateActivity );
                  }
               }
               else if( col2scale < 0 )
               {
                  if( cflags[col1].test( ColFlag::kLbUseless ) ||
                      lbs[col1] != 0 )
                  {
                     update_activities_after_boundchange(
                         vals1, inds, collen, BoundChange::kLower, lbs[col1],
                         REAL{ 0 }, cflags[col1].test( ColFlag::kLbUseless ),
                         problem.getRowActivities(),
                         []( ActivityChange, int, const RowActivity<REAL>& ) {
                         } );
                  }
               }
               else
               {
                  if( cflags[col1].test( ColFlag::kUbUseless ) ||
                      ubs[col1] != 0 )
                  {
                     update_activities_after_boundchange(
                         vals1, inds, collen, BoundChange::kUpper, ubs[col1],
                         REAL{ 0 }, cflags[col1].test( ColFlag::kUbUseless ),
                         problem.getRowActivities(),
                         []( ActivityChange, int, const RowActivity<REAL>& ) {
                         } );
                  }
               }
            }

            // column 1 can now be treated as if it fixed to zero
            // the flag however is not set to ColFlag::kFixed since
            // this indicates that their will be a notification to postsolve
            // about that case, instead it is set to substituted
            lbs[col1] = 0;
            ubs[col1] = 0;
            cflags[col1].unset( ColFlag::kLbUseless, ColFlag::kUbUseless );
            cflags[col1].set( ColFlag::kSubstituted );
            deleted_cols.push_back( col1 );

            // the domains of column 2 are now set column 2 bounds are set to
            // new bound values
            lbs[col2] = newlb;
            ubs[col2] = newub;
            cflags[col2] = newflags;
            break;
         }
         case ColReduction::REPLACE:
         {
            int col1 = reduction.col;
            REAL factor = reduction.newval;

            // get the rest of the information from the next reduction
            ++iter;
            assert( iter->row == ColReduction::NONE );
            int col2 = iter->col;
            REAL offset = iter->newval;

            // one variable is fixed, try to fix the other one
            if( cflags[col1].test( ColFlag::kFixed ) ||
                cflags[col2].test( ColFlag::kFixed ) )
            {
               if( !cflags[col1].test( ColFlag::kFixed,
                                       ColFlag::kSubstituted ) )
               {
                  assert( cflags[col2].test( ColFlag::kFixed ) );
                  if( fixCol( col1, factor * lbs[col2] + offset ) ==
                      PresolveStatus::kInfeasible )
                     return ApplyResult::kInfeasible;
               }
               else if( !cflags[col2].test( ColFlag::kFixed,
                                            ColFlag::kSubstituted ) )
               {
                  assert( cflags[col1].test( ColFlag::kFixed ) );
                  if( fixCol( col2, ( lbs[col1] - offset ) / factor ) ==
                      PresolveStatus::kInfeasible )
                     return ApplyResult::kInfeasible;
               }
               break;
            }

            // one variable might have been substituted
            if( cflags[col1].test( ColFlag::kFixed, ColFlag::kSubstituted ) ||
                cflags[col2].test( ColFlag::kFixed, ColFlag::kSubstituted ) )
               break;

            assert( constraintMatrix.getColSizes()[col1] > 0 &&
                    constraintMatrix.getColSizes()[col2] > 0 );

            REAL col2_imp_lb;
            REAL col2_imp_ub;
            if( factor > 0.0 )
            {
               col2_imp_lb = ( lbs[col1] - offset ) / factor;
               col2_imp_ub = ( ubs[col1] - offset ) / factor;
            }
            else
            {
               col2_imp_lb = ( ubs[col1] - offset ) / factor;
               col2_imp_ub = ( lbs[col1] - offset ) / factor;
            }
            if( col2_imp_lb > lbs[col2] )
            {
               if( changeLB( col2, col2_imp_lb ) ==
                   PresolveStatus::kInfeasible )
                  return ApplyResult::kInfeasible;
            }
            else if( col2_imp_ub < ubs[col2] )
            {
               if( changeUB( col2, col2_imp_ub ) ==
                   PresolveStatus::kInfeasible )
                  return ApplyResult::kInfeasible;
            }

            // set up the equality
            // x_1 - factor * x_2 = offset
            int indices[] = { col1, col2 };
            REAL coefficients[] = { 1.0, -factor };
            // argument needs to be sorted
            if( col1 > col2 )
            {
               std::swap( indices[0], indices[1] );
               std::swap( coefficients[0], coefficients[1] );
            }
            SparseVectorView<REAL> equalityLHS( coefficients, indices, 2 );

            // check sparsity
            if( constraintMatrix.checkAggregationSparsityCondition(
                    col1, equalityLHS, presolveOptions.maxfillinpersubstitution,
                    presolveOptions.maxshiftperrow, intbuffer ) )
            {
               auto colvec = constraintMatrix.getColumnCoefficients( col1 );
               const int* colindices = colvec.getIndices();
               int length = colvec.getLength();

               cflags[col1].set( ColFlag::kSubstituted );

               if( cflags[col1].test( ColFlag::kIntegral ) )
                  --problem.getNumIntegralCols();
               else
                  --problem.getNumContinuousCols();

               // update row flags
               for( int k = 0; k < length; ++k )
                  setRowState( colindices[k], State::kModified );

               // perform changes in matrix and sides
               postsolve.notifySubstitution( col1, equalityLHS, offset );

               constraintMatrix.aggregate(
                   num, col1, equalityLHS, offset, problem.getVariableDomains(),
                   intbuffer, realbuffer, tripletbuffer, changed_activities,
                   problem.getRowActivities(), singletonRows, singletonColumns,
                   emptyColumns, stats.nrounds );

               // update col flags
               setColState( col1, State::kModified );
               setColState( col2, State::kModified );

               // change the objective
               auto& obj = problem.getObjective();
               auto& obj_coef = obj.coefficients;
               if( obj_coef[col1] != REAL{ 0 } )
               {
                  obj_coef[col2] += obj_coef[col1] * factor;
                  if( num.isZero( obj_coef[col2] ) )
                     obj_coef[col2] = REAL{ 0 };
                  obj.offset += obj_coef[col1] * offset;
                  obj_coef[col1] = REAL{ 0 };
               }

               // statistics
               if( offset != REAL{ 0 } )
                  stats.nsidechgs += 2 * length;
               stats.ncoefchgs += 2 * length;
               ++stats.ndeletedcols;
            }
            break;
         }
         default:
            break;
         }
      }
      else
      {
         assert( reduction.row >= 0 && reduction.col < 0 );
         int rowop = reduction.col;
         switch( rowop )
         {
         case RowReduction::NONE:
            assert( false );
            break;
         case RowReduction::LOCKED_STRONG:
            setRowState( reduction.row, State::kLocked );
            break;
         case RowReduction::LHS:
            assert( rflags[reduction.row].test( RowFlag::kLhsInf ) ||
                    reduction.newval !=
                        constraintMatrix.getLeftHandSides()[reduction.row] );
            setRowState( reduction.row, State::kBoundsModified );

            if( rflags[reduction.row].test( RowFlag::kLhsInf ) )
            {
               auto rowvec =
                   constraintMatrix.getRowCoefficients( reduction.row );
               const int rowlen = rowvec.getLength();
               const int* rowcols = rowvec.getIndices();

               for( int i = 0; i != rowlen; ++i )
                  setColState( rowcols[i], State::kModified );
            }
            //TODO: is this necessary-> bounds could be (actually not) changed by to independent
            if( !rflags[reduction.row].test( RowFlag::kRhsInf ) &&
                num.isFeasGT(
                    reduction.newval,
                    constraintMatrix.getRightHandSides()[reduction.row])){
               Message::debug( this,
                               "fixing the lhs of row {} with bounds [{},{}] to value {} is "
                               "detected to be infeasible\n",
                               reduction.row,
                               rflags[reduction.row].test( RowFlag::kLhsInf )
                               ? -std::numeric_limits<double>::infinity()
                               : double( constraintMatrix.getLeftHandSides()[reduction.row] ),
                               double(constraintMatrix.getRightHandSides()[reduction.row]),
                               double(reduction.newval));
               return ApplyResult::kInfeasible;
            }

<<<<<<< HEAD
            constraintMatrix.modifyLeftHandSide( reduction.row,
                                                 reduction.newval, num );
=======
            constraintMatrix.modifyLeftHandSide( reduction.row,num,
                                                 reduction.newval );
>>>>>>> a564330e

            ++stats.nsidechgs;
            break;
         case RowReduction::RHS:
            assert( rflags[reduction.row].test( RowFlag::kRhsInf ) ||
                    reduction.newval !=
                        constraintMatrix.getRightHandSides()[reduction.row] );
            setRowState( reduction.row, State::kBoundsModified );
            if( rflags[reduction.row].test( RowFlag::kRhsInf ) )
            {
               auto rowvec =
                   constraintMatrix.getRowCoefficients( reduction.row );
               const int rowlen = rowvec.getLength();
               const int* rowcols = rowvec.getIndices();
               for( int i = 0; i != rowlen; ++i )
                  setColState( rowcols[i], State::kModified );
            }
            //TODO: is this necessary-> bounds could be (actually not) changed by to independent
            if( !rflags[reduction.row].test( RowFlag::kLhsInf ) &&
                num.isFeasGT(
                    constraintMatrix.getLeftHandSides()[reduction.row],
                    reduction.newval))
            {
               Message::debug( this,
                               "fixing the rhs of row {} with bounds [{},{}] to value {} is "
                               "detected to be infeasible\n",
                               reduction.row,
                               double(constraintMatrix.getLeftHandSides()[reduction.row]),
                               rflags[reduction.row].test( RowFlag::kRhsInf )
                               ? -std::numeric_limits<double>::infinity()
                               : double( constraintMatrix.getRightHandSides()[reduction.row] ),

                               double(reduction.newval)
                               );
               return ApplyResult::kInfeasible;
            }

<<<<<<< HEAD
            constraintMatrix.modifyRightHandSide( reduction.row,
                                                  reduction.newval, num );
=======
            constraintMatrix.modifyRightHandSide( reduction.row,num,
                                                  reduction.newval );
>>>>>>> a564330e

            ++stats.nsidechgs;
            break;
         case RowReduction::LHS_INF:
            if( !rflags[reduction.row].test( RowFlag::kLhsInf ) )
            {
               setRowState( reduction.row, State::kBoundsModified );

               constraintMatrix.template modifyLeftHandSide<true>(
                   reduction.row, num, REAL{ 0 } );

               ++stats.nsidechgs;
            }
            break;
         case RowReduction::RHS_INF:
            if( !rflags[reduction.row].test( RowFlag::kRhsInf ) )
            {
               setRowState( reduction.row, State::kBoundsModified );
               constraintMatrix.template modifyRightHandSide<true>(
                   reduction.row, num, REAL{ 0 } );
               ++stats.nsidechgs;
            }
            break;
         case RowReduction::REDUNDANT:
            if( !rflags[reduction.row].test( RowFlag::kRedundant ) )
            {
               setRowState( reduction.row, State::kBoundsModified );
               markRowRedundant( reduction.row );
            }
            break;
         case RowReduction::SPARSIFY:
         {
            int nsparsifyrows = static_cast<int>( reduction.newval );
            int eqrow = reduction.row;
            assert( matrix_buffer.empty() );

            int ncancel = 0;
            int ncanceledrows = 0;

            auto eqrowvec = constraintMatrix.getRowCoefficients( eqrow );
            const REAL& eqrhs = constraintMatrix.getRightHandSides()[eqrow];
            int eqlen = eqrowvec.getLength();

            for( int i = 0; i != nsparsifyrows; ++i )
            {
               ++iter;
               int candrow = iter->row;
               const REAL& scale = iter->newval;

               assert( candrow != eqrow );

               int canceled = constraintMatrix.sparsify(
                   num, eqrow, scale, candrow, intbuffer, realbuffer,
                   problem.getVariableDomains(), changed_activities,
                   problem.getRowActivities(), singletonRows, singletonColumns,
                   emptyColumns, stats.nrounds );

               if( canceled != 0 )
               {
                  setRowState( candrow, State::kModified );
                  ++ncanceledrows;
                  ncancel += canceled;

                  if( eqrhs != 0 )
                  {
                     if( !rflags[candrow].test( RowFlag::kLhsInf ) )
                        ++stats.nsidechgs;

                     if( !rflags[candrow].test( RowFlag::kRhsInf ) )
                        ++stats.nsidechgs;
                  }
               }
            }

            if( ncancel != 0 )
            {
               stats.ncoefchgs += eqlen * ncanceledrows;
               const int* eqrowcols = eqrowvec.getIndices();

               for( int j = 0; j != eqlen; ++j )
                  setColState( eqrowcols[j], State::kModified );
            }
         }
         break;
         default:
            break;
         }
      }
   }

   // no conflicts found
   return ApplyResult::kApplied;
}

} // namespace papilo

#endif<|MERGE_RESOLUTION|>--- conflicted
+++ resolved
@@ -2434,13 +2434,8 @@
                return ApplyResult::kInfeasible;
             }
 
-<<<<<<< HEAD
-            constraintMatrix.modifyLeftHandSide( reduction.row,
+            constraintMatrix.modifyLeftHandSide( reduction.row,num,
                                                  reduction.newval, num );
-=======
-            constraintMatrix.modifyLeftHandSide( reduction.row,num,
-                                                 reduction.newval );
->>>>>>> a564330e
 
             ++stats.nsidechgs;
             break;
@@ -2478,13 +2473,8 @@
                return ApplyResult::kInfeasible;
             }
 
-<<<<<<< HEAD
-            constraintMatrix.modifyRightHandSide( reduction.row,
+            constraintMatrix.modifyRightHandSide( reduction.row,num,
                                                   reduction.newval, num );
-=======
-            constraintMatrix.modifyRightHandSide( reduction.row,num,
-                                                  reduction.newval );
->>>>>>> a564330e
 
             ++stats.nsidechgs;
             break;
