--- conflicted
+++ resolved
@@ -31,14 +31,9 @@
 #else
 
 #define PAPILO_VERSION_MAJOR 2
-<<<<<<< HEAD
 #define PAPILO_VERSION_MINOR 1
 #define PAPILO_VERSION_PATCH 0
-=======
-#define PAPILO_VERSION_MINOR 0
-#define PAPILO_VERSION_PATCH 1
->>>>>>> 64ee5cda
-#define PAPILO_VERSION_TWEAK 0
+#define PAPILO_VERSION_TWEAK 1
 
 #undef PAPILO_GITHASH_AVAILABLE
 #undef PAPILO_GITHASH
