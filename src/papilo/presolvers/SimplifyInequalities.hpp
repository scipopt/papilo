--- conflicted
+++ resolved
@@ -303,17 +303,12 @@
 
    PresolveStatus result = PresolveStatus::kUnchanged;
 
-<<<<<<< HEAD
 #ifndef PAPILO_TBB
    assert( problemUpdate.getPresolveOptions().runs_sequential() );
 #endif
 
    if( problemUpdate.getPresolveOptions().runs_sequential() ||
-       !problemUpdate.getPresolveOptions().simplify_inequalities_parallel)
-=======
-   if( problemUpdate.getPresolveOptions().runs_sequentiell() ||
        !problemUpdate.getPresolveOptions().simplify_inequalities_parallel )
->>>>>>> 182ffcca
    {
       // allocate only once
       Vec<int> colOrder;
