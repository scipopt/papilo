/* * * * * * * * * * * * * * * * * * * * * * * * * * * * * * * * * * * * * * */
/*                                                                           */
/*               This file is part of the program and library                */
/*    PaPILO --- Parallel Presolve for Integer and Linear Optimization       */
/*                                                                           */
/* Copyright (C) 2020-2022 Konrad-Zuse-Zentrum                               */
/*                     fuer Informationstechnik Berlin                       */
/*                                                                           */
/* This program is free software: you can redistribute it and/or modify      */
/* it under the terms of the GNU Lesser General Public License as published  */
/* by the Free Software Foundation, either version 3 of the License, or      */
/* (at your option) any later version.                                       */
/*                                                                           */
/* This program is distributed in the hope that it will be useful,           */
/* but WITHOUT ANY WARRANTY; without even the implied warranty of            */
/* MERCHANTABILITY or FITNESS FOR A PARTICULAR PURPOSE.  See the             */
/* GNU Lesser General Public License for more details.                       */
/*                                                                           */
/* You should have received a copy of the GNU Lesser General Public License  */
/* along with this program.  If not, see <https://www.gnu.org/licenses/>.    */
/*                                                                           */
/* * * * * * * * * * * * * * * * * * * * * * * * * * * * * * * * * * * * * * */

#ifndef _PAPILO_PRESOLVERS_PROBING_HPP_
#define _PAPILO_PRESOLVERS_PROBING_HPP_

#include "papilo/core/PresolveMethod.hpp"
#include "papilo/core/ProbingView.hpp"
#include "papilo/core/Problem.hpp"
#include "papilo/core/ProblemUpdate.hpp"
#include "papilo/core/SingleRow.hpp"
#include "papilo/misc/Array.hpp"
#include "papilo/misc/Hash.hpp"
#include "papilo/misc/Vec.hpp"
#include "papilo/misc/compress_vector.hpp"
#include "papilo/misc/fmt.hpp"
#ifdef PAPILO_TBB
#include "papilo/misc/tbb.hpp"
#endif
#include <atomic>
#include <boost/functional/hash.hpp>

namespace papilo
{

const static int DEFAULT_MAX_BADGE_SIZE = -1;

template <typename REAL>
class Probing : public PresolveMethod<REAL>
{
   Vec<int> nprobed;
   int maxinitialbadgesize = 1000;
   int minbadgesize = 10;
   int max_badge_size = DEFAULT_MAX_BADGE_SIZE;
   double mincontdomred = 0.3;

 public:
   Probing() : PresolveMethod<REAL>()
   {
      this->setName( "probing" );
      this->setTiming( PresolverTiming::kExhaustive );
      this->setType( PresolverType::kIntegralCols );
   }

   void
   compress( const Vec<int>& rowmap, const Vec<int>& colmap ) override
   {
      assert( colmap.size() == nprobed.size() );
      compress_vector( colmap, nprobed );
      Message::debug( this,
                      "compress was called, compressed nprobed vector from "
                      "size {} to size {}\n",
                      colmap.size(), nprobed.size() );
   }

   bool
   initialize( const Problem<REAL>& problem,
               const PresolveOptions& presolveOptions ) override
   {
      nprobed.clear();
      nprobed.resize( problem.getNCols(), 0 );

      Message::debug( this, "initialized nprobed vector to size {}\n",
                      nprobed.size() );

      return true;
   }

   void
   addPresolverParams( ParameterSet& paramSet ) override
   {
      paramSet.addParameter( "probing.maxinitialbadgesize",
                             "maximum number of probing candidates probed in "
                             "the first badge of candidates",
                             maxinitialbadgesize, 1 );

      paramSet.addParameter( "probing.minbadgesize",
                             "minimum number of probing candidates probed in "
                             "a single badge of candidates",
                             minbadgesize, 1 );

      paramSet.addParameter( "probing.maxbadgesize",
                             "maximal number of probing candidates probed in "
                             "a single badge of candidates",
                             max_badge_size, DEFAULT_MAX_BADGE_SIZE );

      paramSet.addParameter(
          "probing.mincontdomred",
          "minimum fraction of domain that needs to be reduced for continuous "
          "variables to accept a bound change in probing",
          mincontdomred, 0.0, 1.0 );
   }

   PresolveStatus
   execute( const Problem<REAL>& problem,
            const ProblemUpdate<REAL>& problemUpdate, const Num<REAL>& num,
            Reductions<REAL>& reductions, const Timer& timer ) override;

   bool
   isBinaryVariable( REAL upper_bound, REAL lower_bound, int column_size,
                     const Flags<ColFlag>& colFlag ) const;

   void
   set_max_badge_size( int val);

};

#ifdef PAPILO_USE_EXTERN_TEMPLATES
extern template class Probing<double>;
extern template class Probing<Quad>;
extern template class Probing<Rational>;
#endif

template <typename REAL>
PresolveStatus
Probing<REAL>::execute( const Problem<REAL>& problem,
                        const ProblemUpdate<REAL>& problemUpdate,
                        const Num<REAL>& num, Reductions<REAL>& reductions,
                        const Timer& timer)
{
   if( problem.getNumIntegralCols() == 0 )
      return PresolveStatus::kUnchanged;

   const auto& domains = problem.getVariableDomains();
   const Vec<REAL>& lower_bounds = domains.lower_bounds;
   const Vec<REAL>& upper_bounds = domains.upper_bounds;
   const Vec<ColFlags>& cflags = domains.flags;

   const auto& consMatrix = problem.getConstraintMatrix();
   const auto& lhs = consMatrix.getLeftHandSides();
   const auto& rhs = consMatrix.getRightHandSides();
   const Vec<RowFlags>& rowFlags = consMatrix.getRowFlags();
   const auto& activities = problem.getRowActivities();
   const int ncols = problem.getNCols();
   const Vec<int>& colsize = consMatrix.getColSizes();
   const auto& colperm = problemUpdate.getRandomColPerm();

   Vec<int> probing_cands;
   probing_cands.reserve( ncols );

   for( int i = 0; i != ncols; ++i )
   {
      if( isBinaryVariable( upper_bounds[i], lower_bounds[i], colsize[i],
                            cflags[i] ) )
         probing_cands.push_back( i );
   }

   if( probing_cands.empty() )
      return PresolveStatus::kUnchanged;

   Array<std::atomic_int> probing_scores( ncols );

   for( int i = 0; i != ncols; ++i )
      probing_scores[i].store( 0, std::memory_order_relaxed );

   if( nprobed.empty() )
   {
      nprobed.resize( size_t( ncols ), 0 );

      assert( static_cast<int>( nprobed.size() ) == ncols );
      assert( std::all_of( nprobed.begin(), nprobed.end(),
                           []( int n ) { return n == 0; } ) );
   }

#ifdef PAPILO_TBB
   tbb::parallel_for(
       tbb::blocked_range<int>( 0, problem.getNRows() ),
       [&]( const tbb::blocked_range<int>& r )
       {
          Vec<std::pair<REAL, int>> binary_variables_in_row;
          for( int row = r.begin(); row != r.end(); ++row )
#else
   Vec<std::pair<REAL, int>> binary_variables_in_row;
   for( int row = 0; row != problem.getNRows(); ++row )
#endif
          {
             if( consMatrix.isRowRedundant( row ) )
                continue;

             if( ( activities[row].ninfmin != 0 ||
                   rowFlags[row].test( RowFlag::kRhsInf ) ) &&
                 ( activities[row].ninfmax != 0 ||
                   rowFlags[row].test( RowFlag::kLhsInf ) ) )
                continue;

             auto rowvec = consMatrix.getRowCoefficients( row );
             const int* colinds = rowvec.getIndices();
             const REAL* rowvals = rowvec.getValues();
             const int rowlen = rowvec.getLength();

             binary_variables_in_row.reserve( rowlen );

             for( int i = 0; i != rowlen; ++i )
             {
                if( isBinaryVariable( upper_bounds[i], lower_bounds[i],
                                      colsize[i], cflags[i] ) )
                   binary_variables_in_row.emplace_back( rowvals[i],
                                                         colinds[i] );
             }

             const int nbinvarsrow =
                 static_cast<int>( binary_variables_in_row.size() );

             if( nbinvarsrow == 0 )
                continue;

             pdqsort( binary_variables_in_row.begin(),
                      binary_variables_in_row.end(),
                      []( const std::pair<REAL, int>& a,
                          const std::pair<REAL, int>& b ) {
                         return abs( a.first ) > abs( b.first );
                      } );

             for( int i = 0; i < nbinvarsrow; ++i )
             {
                // TODO: wouldn't be simpler: calculate minimplcoef, if greater
                // equals than abs, then discard
                int col = binary_variables_in_row[i].second;
                REAL abscoef = abs( binary_variables_in_row[i].first );
                REAL minimplcoef = abscoef;

                if( activities[row].ninfmin == 0 &&
                    !rowFlags[row].test( RowFlag::kRhsInf ) )
                   minimplcoef = std::min(
                       minimplcoef,
                       REAL( rhs[row] - activities[row].min - abscoef ) );

                if( activities[row].ninfmax == 0 &&
                    !rowFlags[row].test( RowFlag::kLhsInf ) )
                   minimplcoef =
                       std::min( minimplcoef, REAL( activities[row].max -
                                                    abscoef - lhs[row] ) );

                if( num.isFeasLE( abscoef, minimplcoef ) )
                   break;

                int nimplbins = 0;
                for( int j = i + 1; j != nbinvarsrow; ++j )
                {
                   if( num.isFeasGT( abs( binary_variables_in_row[j].first ),
                                     minimplcoef ) )
                      ++nimplbins;
                   else
                      break;
                }

                if( nimplbins != 0 )
                   probing_scores[col].fetch_add( nimplbins,
                                                  std::memory_order_relaxed );
                else
                   break;
             }

             binary_variables_in_row.clear();
          }

#ifdef PAPILO_TBB
       });
#endif

   pdqsort( probing_cands.begin(), probing_cands.end(),
            [this, &probing_scores, &colsize, &colperm]( int col1, int col2 ) {
               std::pair<double, double> s1;
               std::pair<double, double> s2;
               if( nprobed[col2] == 0 && probing_scores[col2] > 0 )
                  s2.first = probing_scores[col2] /
                             static_cast<double>( colsize[col2] );
               else
                  s2.first = 0;
               if( nprobed[col1] == 0 && probing_scores[col1] > 0 )
                  s1.first = probing_scores[col1] /
                             static_cast<double>( colsize[col1] );
               else
                  s1.first = 0;

               s1.second =
                   ( probing_scores[col1].load( std::memory_order_relaxed ) /
                     static_cast<double>( 1 + nprobed[col1] * colsize[col1] ) );
               s2.second =
                   ( probing_scores[col2].load( std::memory_order_relaxed ) /
                     static_cast<double>( 1 + nprobed[col2] * colsize[col2] ) );
               return s1 > s2 || ( s1 == s2 && colperm[col1] < colperm[col2] );
            } );

   const Vec<int>& rowsize = consMatrix.getRowSizes();

   int current_badge_start = 0;

   int64_t working_limit = consMatrix.getNnz() * 2;
   int initial_badge_limit = 0.1 * working_limit;

   const int nprobingcands = static_cast<int>( probing_cands.size() );
   int badge_size = 0;
   for( int i : probing_cands )
   {
      ++badge_size;

      if( badge_size == maxinitialbadgesize )
         break;

      initial_badge_limit -= colsize[i];
      if( initial_badge_limit <= 0 )
         break;

      auto colvec = consMatrix.getColumnCoefficients( i );
      const int* rowinds = colvec.getIndices();
      for( int k = 0; k != colvec.getLength(); ++k )
      {
         initial_badge_limit -= ( rowsize[rowinds[k]] - 1 );

         if( initial_badge_limit <= 0 )
            break;
      }

      if( initial_badge_limit <= 0 )
         break;
   }

   badge_size = std::max( std::min( nprobingcands, minbadgesize ), badge_size );

   int current_badge_end = current_badge_start + badge_size;
   int n_useless = 0;
   bool abort = false;

   HashMap<std::pair<int, int>, int, boost::hash<std::pair<int, int>>>
       substitutionsPos;
   Vec<ProbingSubstitution<REAL>> substitutions;
   Vec<int> boundPos( size_t( 2 * ncols ), 0 );
   Vec<ProbingBoundChg<REAL>> boundChanges;
   boundChanges.reserve( ncols );

   std::atomic_bool infeasible{ false };

   // use tbb combinable so that each thread will copy the activities and
   // bounds at most once
#ifdef PAPILO_TBB
   tbb::combinable<ProbingView<REAL>> probing_views( [this, &problem, &num]() {
      ProbingView<REAL> probingView( problem, num );
      probingView.setMinContDomRed( mincontdomred );
      return probingView;
   } );
#else
   ProbingView<REAL> probingView( problem, num );
   probingView.setMinContDomRed( mincontdomred );
#endif

   do
   {
      Message::debug( this, "probing candidates {} to {}\n",
                      current_badge_start,
                      current_badge_end );

      auto propagate_variables = [&]( int start, int end) {
#ifdef PAPILO_TBB
         tbb::parallel_for(
             tbb::blocked_range<int>( start, end ),
             [&]( const tbb::blocked_range<int>& r )
             {
                ProbingView<REAL>& probingView = probing_views.local();

<<<<<<< HEAD
                for( int i = r.begin(); i != r.end(); ++i )
#else
         for( int i = start; i < end; i++ )
#endif
                {
                   if( PresolveMethod<REAL>::is_time_exceeded(
                           timer, problemUpdate.getPresolveOptions().tlim ) )
                      break;
                   const int col = probing_cands[i];
=======
                assert( cflags[col].test( ColFlag::kIntegral ) &&
                            (lower_bounds[col] == 0 ||
                        upper_bounds[col] == 1) );
>>>>>>> f3589d6c

                   assert( cflags[col].test( ColFlag::kIntegral ) &&
                               lower_bounds[col] == 0 ||
                           upper_bounds[col] == 1 );

                   if( infeasible.load( std::memory_order_relaxed ) )
                      break;

                   assert( !probingView.isInfeasible() );
                   probingView.setProbingColumn( col, true );
                   probingView.propagateDomains();
                   probingView.storeImplications();
                   probingView.reset();

                   if( infeasible.load( std::memory_order_relaxed ) )
                      break;

                   assert( !probingView.isInfeasible() );
                   probingView.setProbingColumn( col, false );
                   probingView.propagateDomains();

                   bool globalInfeasible = probingView.analyzeImplications();
                   probingView.reset();

                   ++nprobed[col];

                   if( globalInfeasible )
                   {
                      infeasible.store( true, std::memory_order_relaxed );
                      break;
                   }
                }
#ifdef PAPILO_TBB
             } );
#endif
      };

      propagate_variables( current_badge_start, current_badge_end );

      if( PresolveMethod<REAL>::is_time_exceeded(
              timer, problemUpdate.getPresolveOptions().tlim ) )
         return PresolveStatus::kUnchanged;

      if( infeasible.load( std::memory_order_relaxed ) )
         return PresolveStatus::kInfeasible;

      int64_t amountofwork = 0;
      int nfixings = 0;
      int nboundchgs = 0;
      int nsubstitutions = -substitutions.size();

#ifdef PAPILO_TBB
      probing_views.combine_each( [&]( ProbingView<REAL>& probingView ) {
#endif
         const auto& probingBoundChgs = probingView.getProbingBoundChanges();
         const auto& probingSubstitutions =
             probingView.getProbingSubstitutions();

         amountofwork += probingView.getAmountOfWork();

         for( const ProbingSubstitution<REAL>& subst : probingSubstitutions )
         {
            auto insres = substitutionsPos.emplace(
                std::make_pair( subst.col1, subst.col2 ),
                substitutions.size() );

            if( insres.second )
               substitutions.push_back( subst );
         }

         for( const ProbingBoundChg<REAL>& boundChg : probingBoundChgs )
         {
            if( boundPos[2 * boundChg.col + boundChg.upper] == 0 )
            {
               // found new bound change
               boundChanges.emplace_back( boundChg );
               boundPos[2 * boundChg.col + boundChg.upper] =
                   boundChanges.size();

               // check if column is now fixed
               if( ( boundChg.upper &&
                     boundChg.bound == lower_bounds[boundChg.col] ) ||
                   ( !boundChg.upper &&
                     boundChg.bound == upper_bounds[boundChg.col] ) )
                  ++nfixings;
               else
                  ++nboundchgs;
            }
            else
            {
               // already changed that bound
               ProbingBoundChg<REAL>& otherBoundChg =
                   boundChanges[boundPos[2 * boundChg.col + boundChg.upper] -
                                1];

               if( boundChg.upper && boundChg.bound < otherBoundChg.bound )
               {
                  // new upper bound change is tighter
                  otherBoundChg.bound = boundChg.bound;

                  // check if column is now fixed
                  if( boundChg.bound == lower_bounds[boundChg.col] )
                     ++nfixings;
               }
               else if( !boundChg.upper &&
                        boundChg.bound > otherBoundChg.bound )
               {
                  // new lower bound change is tighter
                  otherBoundChg.bound = boundChg.bound;

                  // check if column is now fixed
                  if( boundChg.bound == upper_bounds[boundChg.col] )
                     ++nfixings;
               }

               // do only count fixings in this case for two reasons:
               // 1) the number of bound changes depends on the order and
               // would make probing non deterministic 2) the boundchange was
               // already counted in previous rounds and will only be added
               // once
            }
         }

         probingView.clearResults();
#ifdef PAPILO_TBB
      } );
#endif
      nsubstitutions += substitutions.size();
      current_badge_start = current_badge_end;

      if( nfixings == 0 && nboundchgs == 0 && nsubstitutions == 0 )
         n_useless += amountofwork;
      else
         n_useless = 0;

      Message::debug(
          this,
          "probing found: {} fixings, {} substitutions, {} bound changes\n",
          nfixings, nsubstitutions, nboundchgs );

      int64_t extrawork =
          ( ( 0.1 * ( nfixings + nsubstitutions ) + 0.01 * nboundchgs ) *
            consMatrix.getNnz() );

      working_limit -= amountofwork;
      working_limit += extrawork;

      badge_size = static_cast<int>(
          ceil( badge_size * static_cast<double>( working_limit + extrawork ) /
                (double) amountofwork ) );
      badge_size = std::min( nprobingcands - current_badge_start, badge_size );
      if( max_badge_size > 0 )
         badge_size = std::min( max_badge_size, badge_size );
      current_badge_end = current_badge_start + badge_size;

      abort = n_useless >= consMatrix.getNnz() * 2 || working_limit < 0 ||
              current_badge_start == current_badge_end ||
              PresolveMethod<REAL>::is_time_exceeded(timer, problemUpdate.getPresolveOptions().tlim );
   } while( !abort );

   PresolveStatus result = PresolveStatus::kUnchanged;

   if( !boundChanges.empty() )
   {
      pdqsort(
          boundChanges.begin(), boundChanges.end(),
          []( const ProbingBoundChg<REAL>& a, const ProbingBoundChg<REAL>& b ) {
             return ( a.col << 1 | a.upper ) < ( b.col << 1 | b.upper );
          } );

      for( const ProbingBoundChg<REAL>& boundChg : boundChanges )
      {
         if( boundChg.upper )
            reductions.changeColUB( boundChg.col, boundChg.bound );
         else
            reductions.changeColLB( boundChg.col, boundChg.bound );
      }

      result = PresolveStatus::kReduced;
   }

   if( !substitutions.empty() )
   {
      pdqsort( substitutions.begin(), substitutions.end(),
               []( const ProbingSubstitution<REAL>& a,
                   const ProbingSubstitution<REAL>& b ) {
                  return std::make_pair( a.col1, a.col2 ) >
                         std::make_pair( b.col1, b.col2 );
               } );

      int lastsubstcol = -1;

      for( const ProbingSubstitution<REAL>& subst : substitutions )
      {
         if( subst.col1 == lastsubstcol )
            continue;

         lastsubstcol = subst.col1;

         reductions.replaceCol( subst.col1, subst.col2, subst.col2scale,
                                subst.col2const );
      }

      result = PresolveStatus::kReduced;
   }

   return result;
}

template <typename REAL>
bool
Probing<REAL>::isBinaryVariable( REAL upper_bound, REAL lower_bound,
                                 int column_size,
                                 const Flags<ColFlag>& colFlag ) const
{
   return !colFlag.test( ColFlag::kUnbounded ) &&
          colFlag.test( ColFlag::kIntegral ) && column_size > 0 &&
          lower_bound == 0 && upper_bound == 1;
}

template <typename REAL>
void
Probing<REAL>::set_max_badge_size( int val)
{
   max_badge_size = val;
}


} // namespace papilo

#endif<|MERGE_RESOLUTION|>--- conflicted
+++ resolved
@@ -378,7 +378,6 @@
              {
                 ProbingView<REAL>& probingView = probing_views.local();
 
-<<<<<<< HEAD
                 for( int i = r.begin(); i != r.end(); ++i )
 #else
          for( int i = start; i < end; i++ )
@@ -388,15 +387,10 @@
                            timer, problemUpdate.getPresolveOptions().tlim ) )
                       break;
                    const int col = probing_cands[i];
-=======
-                assert( cflags[col].test( ColFlag::kIntegral ) &&
-                            (lower_bounds[col] == 0 ||
-                        upper_bounds[col] == 1) );
->>>>>>> f3589d6c
 
                    assert( cflags[col].test( ColFlag::kIntegral ) &&
-                               lower_bounds[col] == 0 ||
-                           upper_bounds[col] == 1 );
+                               (lower_bounds[col] == 0 ||
+                           upper_bounds[col] == 1 ));
 
                    if( infeasible.load( std::memory_order_relaxed ) )
                       break;
