--- conflicted
+++ resolved
@@ -171,11 +171,8 @@
                  "added {} conflicts to the problem (rows: {})\n",
                  heuristic->get_derived_conflicts().size(),
                  heuristic->problem.getNRows() );
-<<<<<<< HEAD
              heuristic->problem.recomputeAllActivities();
-=======
->>>>>>> d547f45a
-             *generated_conflicts = heuristic->get_derived_conflicts().size();
+            *generated_conflicts = heuristic->get_derived_conflicts().size();
              heuristic->get_derived_conflicts().clear();
           }
           if( heuristic->problem.getRowFlags()[0].test(
