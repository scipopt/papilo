--- conflicted
+++ resolved
@@ -65,7 +65,6 @@
                          } );
 #endif
    }
-<<<<<<< HEAD
 
    void
    calc_b_minus_xA( const ConstraintMatrix<REAL>& A, const Vec<REAL>& x,
@@ -168,8 +167,5 @@
 
 
 };
-=======
-};
 
-#endif
->>>>>>> 2abf2f76
+#endif