--- conflicted
+++ resolved
@@ -147,15 +147,9 @@
                        derived_conflicts, pi_bar_conflicts, v_t_conflicts,
                        viol_t, viol_t_conflicts );
 
-<<<<<<< HEAD
       while( stopping_criteria( viol_t, n_rows_A, viol_t_conflicts, n_conflicts,
                                 c, x_bar, z_bar, num_int_vars,
-                                fixed_int_vars_count, counter ) )
-=======
-      while( stopping_criteria( viol_t, n_rows_A, c, x_bar, z_bar,
-                                num_int_vars, num_fixed_int_vars,
-                                counter ) )
->>>>>>> 6f656f14
+                                num_fixed_int_vars, counter ) )
       {
          msg.detailed( "Round of volume algorithm: {}\n", counter + 1 );
          // STEP 1:
