--- conflicted
+++ resolved
@@ -300,13 +300,10 @@
          nrows++;
          nnz = nnz + rowsize;
       }
-<<<<<<< HEAD
+
+      msg.info( "\n{} of the {} rows were considered hard and were excluded.\n", redundant_constraints, problem.getNRows() );
+
       slack_vars = 0;
-=======
-      msg.info( "\n{} of the {} rows were considered hard and were excluded.\n", redundant_constraints, problem.getNRows() );
-
-      slack_vars = nrows - equations;
->>>>>>> c2c4b67f
       auto slack_var_upper_bounds = new double[slack_vars];
 
       builder.reserve( nnz, nrows, ncols + slack_vars );
