/* * * * * * * * * * * * * * * * * * * * * * * * * * * * * * * * * * * * * * */
/*                                                                           */
/*               This file is part of the program and library                */
/*    PaPILO --- Parallel Presolve for Integer and Linear Optimization       */
/*                                                                           */
/* Copyright (C) 2020-2022 Konrad-Zuse-Zentrum                               */
/*                     fuer Informationstechnik Berlin                       */
/*                                                                           */
/* This program is free software: you can redistribute it and/or modify      */
/* it under the terms of the GNU Lesser General Public License as published  */
/* by the Free Software Foundation, either version 3 of the License, or      */
/* (at your option) any later version.                                       */
/*                                                                           */
/* This program is distributed in the hope that it will be useful,           */
/* but WITHOUT ANY WARRANTY; without even the implied warranty of            */
/* MERCHANTABILITY or FITNESS FOR A PARTICULAR PURPOSE.  See the             */
/* GNU Lesser General Public License for more details.                       */
/*                                                                           */
/* You should have received a copy of the GNU Lesser General Public License  */
/* along with this program.  If not, see <https://www.gnu.org/licenses/>.    */
/*                                                                           */
/* * * * * * * * * * * * * * * * * * * * * * * * * * * * * * * * * * * * * * */

#include "fix/FixAndPropagate.hpp"
#include "fix/Heuristic.hpp"
#include "fix/Constraint.hpp"
#include "fix/VolumeAlgorithm.hpp"
#include "fix/strategy/FarkasRoundingStrategy.hpp"
#include "fix/strategy/FractionalRoundingStrategy.hpp"
#include "fix/strategy/RandomRoundingStrategy.hpp"
#include "papilo/core/Presolve.hpp"
#include "papilo/core/Problem.hpp"
#include "papilo/core/ProblemBuilder.hpp"
#include "papilo/io/Message.hpp"
#include "papilo/misc/Num.hpp"
#include <cassert>
#include <cmath>
#include <fstream>

#include <cassert>
#include <fstream>

namespace papilo
{

// TODO: statistics + evaluation

template <typename REAL>
class Algorithm
{
   Message msg;
   Num<REAL> num;
   Timer timer;
   AlgorithmParameter alg_parameter;
   PresolveOptions presolveOptions;

 public:
   Algorithm( Message _msg, Num<REAL> _num, Timer t )
       : msg( _msg ), num( _num ), timer( t )
   {
   }

   void
   solve_problem( Problem<REAL>& problem )
   {
#ifdef PAPILO_TBB
      tbb::task_arena arena( alg_parameter.threads );
#endif

#ifdef PAPILO_TBB
      return arena.execute(
          [this, &problem]()
          {
#endif
             msg.info( "Starting Algorithm\n Starting presolving:\n" );
             Presolve<REAL> presolve{};
             presolve.getPresolveOptions().threads = alg_parameter.threads;
             presolve.getPresolveOptions().tlim = alg_parameter.time_limit;
             presolve.addDefaultPresolvers();

             REAL box_upper_bound_volume = calc_box_upper_bound( problem );

             auto result = presolve.apply( problem, false );

             switch( result.status )
             {
             case papilo::PresolveStatus::kUnbounded:
             case papilo::PresolveStatus::kUnbndOrInfeas:
             case papilo::PresolveStatus::kInfeasible:
                msg.info( "PaPILO detected infeasibility or unbounded-ness.\n "
                          "Stopped after {}s\n",
                          timer.getTime() );
                return;
             case papilo::PresolveStatus::kUnchanged:
             case papilo::PresolveStatus::kReduced:
                break;
             }

             if( problem.getNCols() == 0 )
             {
                msg.info( "Problem vanished during presolving\n" );
                Solution<REAL> original_solution{};
                Solution<REAL> reduced_solution{};
                Postsolve<REAL> postsolve{ msg, num };

                postsolve.undo( reduced_solution, original_solution,
                                result.postsolve );

                print_solution( original_solution.primal );

                return;
             }

             RandomGenerator random(alg_parameter.seed);
             VolumeAlgorithm<REAL> algorithm{ msg, num, timer, alg_parameter,
                                              result.postsolve };

             // setup data for the volume algorithm
             ProblemBuilder<REAL> builder = modify_problem( problem );
             Problem<REAL> reformulated = builder.build();

             Heuristic<REAL> service{ msg, num, random, timer, reformulated, result.postsolve };
             service.setup(random);
             reformulated.recomputeAllActivities();

             assert( problem.getNCols() == reformulated.getNCols() );

             REAL best_obj_value = std::numeric_limits<REAL>::max();
             Vec<REAL> best_solution{};
             best_solution.reserve( problem.getNCols() );
             Vec<REAL> primal_heur_sol{};
             primal_heur_sol.reserve( reformulated.getNCols() );
             Vec<REAL> pi;
             pi.reserve( reformulated.getNRows() );
             generate_initial_dual_solution( reformulated, pi );
             Vec<REAL> pi_conflicts;
             Vec<Vec<SingleBoundChange<REAL>>> bound_changes;
             Vec<std::pair<int, int>> infeasible_rows;

             msg.info( "\tStarting primal heuristics - {:.3} s\n",
                       timer.getTime() );
             bool solution_found = service.find_initial_solution(best_obj_value,
                                                                 best_solution);

             if( solution_found )
                box_upper_bound_volume = best_obj_value;
             if( box_upper_bound_volume == std::numeric_limits<double>::min() )
                return;

             int round_counter = 0;
             int round_first_solution = -1;
             int round_best_solution = -1;

             while( true )
             {
                msg.info( "Starting round {} - {:.3}s\n", round_counter,
                          timer.getTime() );
                if( timer.getTime() >= alg_parameter.time_limit )
                   break;
                msg.info( "\tStarting volume algorithm - {:.3} s\n",
                          timer.getTime() );
                primal_heur_sol = algorithm.volume_algorithm(
                    reformulated.getObjective().coefficients,
                    reformulated.getConstraintMatrix(),
                    service.get_derived_conflicts(),
                    reformulated.getConstraintMatrix().getLeftHandSides(),
                    reformulated.getVariableDomains(),
                    reformulated.getNumIntegralCols(),
                    box_upper_bound_volume, solution_found,
                    pi, pi_conflicts );
                print_solution( primal_heur_sol );

                if( timer.getTime() >= alg_parameter.time_limit )
                   break;
                msg.info( "\tStarting fixing and propagating - {:.3} s\n",
                          timer.getTime() );

                //                Vec<REAL> sub( primal_heur_sol.begin(),
                //                               primal_heur_sol.end() );
                //
                //                assert( sub.size() == problem.getNCols() );
                assert( problem.getNCols() == primal_heur_sol.size() );
                auto old_conflicts = (int) service.get_derived_conflicts().size();

                bool sol_updated = service.perform_fix_and_propagate(
                    primal_heur_sol, best_obj_value, best_solution );
                if( sol_updated )
                {
                   if( round_first_solution == -1 )
                      round_first_solution = round_counter;
                   round_best_solution = round_counter;
                }

                if( timer.getTime() >= alg_parameter.time_limit )
                   break;

                auto new_conflicts = (int) service.get_derived_conflicts().size() - old_conflicts;
                if( new_conflicts == 0 )
                {
                   msg.info(
                       "\tNo conflict could be generated - {:.3} s\n", timer.getTime() );
                   break;
                }
                if( alg_parameter.copy_conflicts_to_problem &&
                    new_conflicts >
                        alg_parameter.size_of_conflicts_to_be_copied )
                {

                   reformulated =
                       service.copy_conflicts_to_problem( reformulated, service.get_derived_conflicts() );
                   msg.info(
                       "\tCopied {} conflicts to the (f&p) problem (constraints {}) - {:.3} s\n",
<<<<<<< HEAD
                       conflicts, reformulated.getNRows(), timer.getTime() );
                   pi_conflicts.clear();
                   reformulated.recomputeAllActivities();
=======
                       new_conflicts, problem.getNRows(), timer.getTime() );
                   problem.recomputeAllActivities();
>>>>>>> 912f681c
                   service.get_derived_conflicts().clear();
                }
                else
                   msg.info( "\tFound {} conflicts (treated separately) - {:.3} s\n",
                             new_conflicts, timer.getTime() );

                round_counter++;

                pi_conflicts.resize( pi_conflicts.size() + new_conflicts, 0 );
             }

             Solution<REAL> original_solution{};
             Solution<REAL> reduced_solution{ best_solution };
             Postsolve<REAL> postsolve{ msg, num };

             auto status = postsolve.undo( reduced_solution, original_solution,
                                           result.postsolve );

             print_solution( original_solution.primal );
             msg.info( "Algorithm with objective value {:<3} finished after "
                       "{:.3} seconds.\n",
                       result.postsolve.problem.computeSolObjective(
                           original_solution.primal ),
                       timer.getTime() );
             msg.info( "First solution found in round {}.\n",
                       round_first_solution );
             msg.info( "Best solution found in round {}.\n",
                       round_best_solution );
#ifdef PAPILO_TBB
          } );
#endif
   }


   REAL
   calc_box_upper_bound( const Problem<REAL>& problem ) const
   {
      StableSum<REAL> min_value{};
      for( int i = 0; i < problem.getNCols(); i++ )
      {
         if( num.isZero( problem.getObjective().coefficients[i] ) )
            continue;
         else if( num.isLT( problem.getObjective().coefficients[i], 0 ) )
         {
            if( problem.getColFlags()[i].test( ColFlag::kLbInf ) )
            {
               // TODO: OK? - based on this UB's usage in volume algo code?
               continue;
            }
            min_value.add( problem.getObjective().coefficients[i] +
                           problem.getLowerBounds()[i] );
         }
         else
         {
            if( problem.getColFlags()[i].test( ColFlag::kUbInf ) )
            {
               continue;
            }
            min_value.add( problem.getObjective().coefficients[i] +
                           problem.getUpperBounds()[i] );
         }
      }
      return min_value.get();
   }

   void
   print_solution( const Vec<REAL>& sol )
   {
      if( msg.getVerbosityLevel() == VerbosityLevel::kDetailed )
      {
         msg.detailed( "Primal solution:\n" );
         for( int i = 0; i < sol.size(); i++ )
            msg.detailed( "   x[{}] = {}\n", i, sol[i] );
      }
   }

   void
   generate_initial_dual_solution( const Problem<REAL>& problem,
                                   Vec<REAL>& dual_solution )
   {
      for( int i = 0; i < problem.getNRows(); i++ )
         dual_solution.push_back( 0 );
   }

   ProblemBuilder<REAL>
   modify_problem( Problem<REAL>& problem )
   {
      ProblemBuilder<REAL> builder;

      int nnz = 0;
      int ncols = problem.getNCols();
      int nrows = 0;
      ConstraintMatrix<REAL>& matrix = problem.getConstraintMatrix();
      Vec<ColFlags>& colFlags = problem.getColFlags();
      Vec<RowFlags>& rowFlags = matrix.getRowFlags();
      Vec<int>& rowSizes = problem.getRowSizes();
      Vec<REAL>& coefficients = problem.getObjective().coefficients;
      Vec<REAL>& leftHandSides = matrix.getLeftHandSides();
      Vec<REAL>& rightHandSides = matrix.getRightHandSides();
      const Vec<RowActivity<REAL>>& activities = problem.getRowActivities();

      int hard_constraints = 0;
      for( int i = 0; i < problem.getNRows(); i++ )
      {
         int rowsize = rowSizes[i];

         if( !num.isEq( get_max_min_factor( matrix.getRowCoefficients( i ) ),
                        alg_parameter.threshold_hard_constraints ) )
         {
            hard_constraints++;
            rowFlags[i].set( RowFlag::kHardConstraint );
         }
         nnz = nnz + rowsize;
         nrows++;
         if( rowFlags[i].test( RowFlag::kEquation ) ||
             rowFlags[i].test( RowFlag::kLhsInf ) ||
             rowFlags[i].test( RowFlag::kRhsInf ) )
            continue;
         nrows++;
         nnz = nnz + rowsize;
      }

      msg.info( "\n{} of the {} rows were considered hard and were excluded.\n",
                hard_constraints, problem.getNRows() );

      builder.reserve( nnz, nrows, ncols );

      /* set up rows */
      builder.setNumRows( nrows );
      int counter = 0;
      for( int i = 0; i < problem.getNRows(); ++i )
      {
         auto flags = rowFlags[i];
         if( flags.test( RowFlag::kHardConstraint ) )
         {
            assert(
                !num.isEq( get_max_min_factor( matrix.getRowCoefficients( i ) ),
                           alg_parameter.threshold_hard_constraints ) );
         }
         const SparseVectorView<REAL>& view = matrix.getRowCoefficients( i );
         const int* rowcols = view.getIndices();
         const REAL* rowvals = view.getValues();
         int rowlen = view.getLength();
         REAL lhs = leftHandSides[i];
         REAL rhs = rightHandSides[i];

         if( flags.test( RowFlag::kEquation ) )
         {
            assert( num.isEq( lhs, rhs ) );

            builder.addRowEntries( counter, rowlen, rowcols, rowvals );
            builder.setRowLhs( counter, lhs );
            builder.setRowRhs( counter, rhs );
            builder.setRowLhsInf( counter, false );
            builder.setRowRhsInf( counter, false );
            builder.setHardConstraint( counter, flags.test( RowFlag::kHardConstraint ) );
         }
         else if( flags.test( RowFlag::kLhsInf ) )
         {
            assert( !flags.test( RowFlag::kRhsInf ) );

            auto neg_vals = new double[rowlen];
            invert( rowvals, neg_vals, rowlen );

            builder.addRowEntries( counter, rowlen, rowcols, neg_vals );
            builder.setRowLhs( counter, -1.0 * rhs );
            builder.setRowRhs( counter, 0 );
            builder.setRowLhsInf( counter, false );
            builder.setRowRhsInf( counter, true );
            builder.setHardConstraint( counter, flags.test( RowFlag::kHardConstraint ) );
         }
         else if( flags.test( RowFlag::kRhsInf ) )
         {
            assert( !flags.test( RowFlag::kLhsInf ) );

            builder.addRowEntries( counter, rowlen, rowcols, rowvals );
            builder.setRowLhs( counter, lhs );
            builder.setRowRhs( counter, 0 );
            builder.setRowLhsInf( counter, false );
            builder.setRowRhsInf( counter, true );
            builder.setHardConstraint( counter, flags.test( RowFlag::kHardConstraint ) );
         }
         else
         {
            assert( !flags.test( RowFlag::kLhsInf ) );
            assert( !flags.test( RowFlag::kRhsInf ) );

            auto neg_vals = new double[rowlen];
            invert( rowvals, neg_vals, rowlen );

            builder.addRowEntries( counter, rowlen, rowcols, neg_vals );
            builder.setRowLhs( counter, -1.0 * rhs );
            builder.setRowRhs( counter, 0 );
            builder.setRowLhsInf( counter, false );
            builder.setRowRhsInf( counter, true );
            builder.setHardConstraint( counter, flags.test( RowFlag::kHardConstraint ) );
            counter++;

            builder.addRowEntries( counter, rowlen, rowcols, rowvals );
            builder.setRowLhs( counter, lhs );
            builder.setRowRhs( counter, 0 );
            builder.setRowLhsInf( counter, false );
            builder.setRowRhsInf( counter, true );
            builder.setHardConstraint( counter, flags.test( RowFlag::kHardConstraint ) );
         }
         counter++;
      }

      /* set up columns */
      builder.setNumCols( ncols );
      for( int i = 0; i < ncols; ++i )
      {
         builder.setColLb( i, problem.getLowerBounds()[i] );
         builder.setColUb( i, problem.getUpperBounds()[i] );
         auto flags = colFlags[i];
         builder.setColLbInf( i, flags.test( ColFlag::kLbInf ) );
         builder.setColUbInf( i, flags.test( ColFlag::kUbInf ) );

         builder.setColIntegral( i, flags.test( ColFlag::kIntegral ) );
         builder.setObj( i, coefficients[i] );
      }

      return builder;
   }

   REAL
   get_max_min_factor( const SparseVectorView<REAL>& row_data ) const
   {
      assert( row_data.getLength() > 0 );
      auto pair = row_data.getMinMaxAbsValue();
      return pair.second / pair.first;
   }

   void
   invert( const REAL* pDouble, REAL* result, int length )
   {
      for( int i = 0; i < length; i++ )
         result[i] = pDouble[i] * -1;
   }

   ParameterSet
   getParameters()
   {
      ParameterSet paramSet;
      msg.addParameters( paramSet );
      alg_parameter.addParameters( paramSet );
      presolveOptions.addParameters( paramSet );
      return paramSet;
   }
};

} // namespace papilo<|MERGE_RESOLUTION|>--- conflicted
+++ resolved
@@ -210,14 +210,9 @@
                        service.copy_conflicts_to_problem( reformulated, service.get_derived_conflicts() );
                    msg.info(
                        "\tCopied {} conflicts to the (f&p) problem (constraints {}) - {:.3} s\n",
-<<<<<<< HEAD
-                       conflicts, reformulated.getNRows(), timer.getTime() );
+                       new_conflicts, reformulated.getNRows(), timer.getTime() );
                    pi_conflicts.clear();
                    reformulated.recomputeAllActivities();
-=======
-                       new_conflicts, problem.getNRows(), timer.getTime() );
-                   problem.recomputeAllActivities();
->>>>>>> 912f681c
                    service.get_derived_conflicts().clear();
                 }
                 else
