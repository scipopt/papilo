--- conflicted
+++ resolved
@@ -167,15 +167,10 @@
                     reformulated.getConstraintMatrix(),
                     service.get_derived_conflicts(),
                     reformulated.getConstraintMatrix().getLeftHandSides(),
-<<<<<<< HEAD
                     reformulated.getVariableDomains(),
                     reformulated.getNumIntegralCols(),
-                    pi, pi_conflicts, min_val );
-=======
-                    reformulated.getVariableDomains(), pi,
-                    reformulated.getNumIntegralCols(), box_upper_bound_volume,
-                    solution_found );
->>>>>>> dd468ed8
+                    box_upper_bound_volume, solution_found,
+                    pi, pi_conflicts );
                 print_solution( primal_heur_sol );
 
                 if( timer.getTime() >= alg_parameter.time_limit )
