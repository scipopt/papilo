/* * * * * * * * * * * * * * * * * * * * * * * * * * * * * * * * * * * * * * */
/*                                                                           */
/*               This file is part of the program and library                */
/*    PaPILO --- Parallel Presolve for Integer and Linear Optimization       */
/*                                                                           */
/* Copyright (C) 2020-2022 Konrad-Zuse-Zentrum                               */
/*                     fuer Informationstechnik Berlin                       */
/*                                                                           */
/* This program is free software: you can redistribute it and/or modify      */
/* it under the terms of the GNU Lesser General Public License as published  */
/* by the Free Software Foundation, either version 3 of the License, or      */
/* (at your option) any later version.                                       */
/*                                                                           */
/* This program is distributed in the hope that it will be useful,           */
/* but WITHOUT ANY WARRANTY; without even the implied warranty of            */
/* MERCHANTABILITY or FITNESS FOR A PARTICULAR PURPOSE.  See the             */
/* GNU Lesser General Public License for more details.                       */
/*                                                                           */
/* You should have received a copy of the GNU Lesser General Public License  */
/* along with this program.  If not, see <https://www.gnu.org/licenses/>.    */
/*                                                                           */
/* * * * * * * * * * * * * * * * * * * * * * * * * * * * * * * * * * * * * * */

#include "fix/Constraint.hpp"
#include "fix/FixAndPropagate.hpp"
#include "fix/Heuristic.hpp"
#include "fix/VolumeAlgorithm.hpp"
#include "fix/strategy/FarkasRoundingStrategy.hpp"
#include "fix/strategy/FractionalRoundingStrategy.hpp"
#include "fix/strategy/RandomRoundingStrategy.hpp"
#include "papilo/core/Presolve.hpp"
#include "papilo/core/Problem.hpp"
#include "papilo/core/ProblemBuilder.hpp"
#include "papilo/io/Message.hpp"
#include "papilo/misc/Num.hpp"
#include <cassert>
#include <cmath>
#include <fstream>

#include <cassert>
#include <fstream>

namespace papilo
{

// TODO: statistics + evaluation

template <typename REAL>
class Algorithm
{
   Message msg;
   Num<REAL> num;
   Timer timer;
   AlgorithmParameter alg_parameter;
   PresolveOptions presolveOptions;

 public:
   Algorithm( Message _msg, Num<REAL> _num, Timer t )
       : msg( _msg ), num( _num ), timer( t )
   {
   }

   void
   solve_problem( Problem<REAL>& problem )
   {
#ifdef PAPILO_TBB
      tbb::task_arena arena( alg_parameter.threads );
#endif

#ifdef PAPILO_TBB
      return arena.execute(
          [this, &problem]()
          {
#endif
             msg.info( "Starting Algorithm\n Starting presolving:\n" );
             Presolve<REAL> presolve{};
             presolve.getPresolveOptions().threads = alg_parameter.threads;
             presolve.getPresolveOptions().tlim = alg_parameter.time_limit;
             presolve.addDefaultPresolvers();

             REAL box_upper_bound_volume = calc_box_upper_bound( problem );

             auto result = presolve.apply( problem, false );

             switch( result.status )
             {
             case papilo::PresolveStatus::kUnbounded:
             case papilo::PresolveStatus::kUnbndOrInfeas:
             case papilo::PresolveStatus::kInfeasible:
                msg.info( "PaPILO detected infeasibility or unbounded-ness.\n "
                          "Stopped after {}s\n",
                          timer.getTime() );
                return;
             case papilo::PresolveStatus::kUnchanged:
             case papilo::PresolveStatus::kReduced:
                break;
             }

             if( problem.getNCols() == 0 )
             {
                msg.info( "Problem vanished during presolving\n" );
                Solution<REAL> original_solution{};
                Solution<REAL> reduced_solution{};
                Postsolve<REAL> postsolve{ msg, num };

                postsolve.undo( reduced_solution, original_solution,
                                result.postsolve );

                print_solution( original_solution.primal );

                return;
             }

             RandomGenerator random( alg_parameter.seed );
             VolumeAlgorithm<REAL> algorithm{ msg, num, timer, alg_parameter,
                                              result.postsolve };

             // setup data for the volume algorithm
<<<<<<< HEAD
             ProblemBuilder<REAL> builder = modify_problem( problem );
=======
             int n_hard_constraints = 0;
             ProblemBuilder<REAL> builder =
                 modify_problem( problem, n_hard_constraints );
>>>>>>> 3639dbc2
             Problem<REAL> reformulated = builder.build();
             int n_hard_constraints = 0;
             bool detect_hard_constraints = true;
             REAL threshold_hard_constraints =
                alg_parameter.threshold_hard_constraints;

             Heuristic<REAL> service{ msg,   num,          random,
                                      timer, reformulated, result.postsolve };
             service.setup( random );
             reformulated.recomputeAllActivities();

             assert( problem.getNCols() == reformulated.getNCols() );

             REAL best_obj_value = std::numeric_limits<REAL>::max();
             Vec<REAL> best_solution{};
             best_solution.reserve( problem.getNCols() );
             Vec<REAL> primal_heur_sol{};
             primal_heur_sol.reserve( reformulated.getNCols() );
             Vec<REAL> pi;
             pi.reserve( reformulated.getNRows() );
             generate_initial_dual_solution( reformulated, pi );
             Vec<REAL> pi_conflicts;
             Vec<Vec<SingleBoundChange<REAL>>> bound_changes;
             Vec<std::pair<int, int>> infeasible_rows;

             msg.info( "\tStarting primal heuristics - {:.3} s\n",
                       timer.getTime() );
             bool solution_found =
                 service.find_initial_solution( best_obj_value, best_solution );

             if( solution_found )
                box_upper_bound_volume = best_obj_value;
             //             assert( !num.isEq( box_upper_bound_volume ==
             //                      std::numeric_limits<double>::min() ) )

             int round_counter = 0;
             int round_first_solution = -1;
             int round_best_solution = -1;

             while( true )
             {
                msg.info( "Starting round {} - {:.3}s\n", round_counter,
                          timer.getTime() );
                if( timer.getTime() >= alg_parameter.time_limit )
                   break;
                msg.info( "\tStarting volume algorithm - {:.3} s\n",
                          timer.getTime() );
                primal_heur_sol = algorithm.volume_algorithm(
                    reformulated.getObjective().coefficients,
                    reformulated.getConstraintMatrix(),
                    service.get_derived_conflicts(),
                    reformulated.getConstraintMatrix().getLeftHandSides(),
                    reformulated.getVariableDomains(),
<<<<<<< HEAD
                    reformulated.getNumIntegralCols(),
                    box_upper_bound_volume, solution_found,
                    threshold_hard_constraints, detect_hard_constraints,
                    n_hard_constraints, pi, pi_conflicts );
=======
                    reformulated.getNumIntegralCols(), box_upper_bound_volume,
                    solution_found, n_hard_constraints, pi, pi_conflicts );
>>>>>>> 3639dbc2
                print_solution( primal_heur_sol );

                if( timer.getTime() >= alg_parameter.time_limit )
                   break;
                msg.info( "\tStarting fixing and propagating - {:.3} s\n",
                          timer.getTime() );

                //                Vec<REAL> sub( primal_heur_sol.begin(),
                //                               primal_heur_sol.end() );
                //
                //                assert( sub.size() == problem.getNCols() );
                assert( problem.getNCols() == primal_heur_sol.size() );
                auto old_conflicts =
                    (int)service.get_derived_conflicts().size();

                bool sol_updated = service.perform_fix_and_propagate(
                    primal_heur_sol, best_obj_value, best_solution );
                if( sol_updated )
                {
                   if( round_first_solution == -1 )
                      round_first_solution = round_counter;
                   round_best_solution = round_counter;
                }

                if( timer.getTime() >= alg_parameter.time_limit )
                   break;

                auto new_conflicts =
                    (int)service.get_derived_conflicts().size() - old_conflicts;
                if( new_conflicts == 0 )
                {
                   msg.info( "\tNo conflict could be generated - {:.3} s\n",
                             timer.getTime() );
                   break;
                }

                int cont_solution_not_feasible_for_conflicts = 0;
                for( const Constraint<REAL> item :
                     service.get_derived_conflicts() )
                {
                   auto data = item.get_data();
                   StableSum<REAL> sum{};
                   for( int i = 0; i < data.getLength(); i++ )
                      sum.add( data.getValues()[i] *
                               primal_heur_sol[data.getIndices()[i]] );
                   REAL value = sum.get();
                   if( !item.get_row_flag().test( RowFlag::kRhsInf ) && num.isLE( value, item.get_rhs() ) )
                         continue;
                   if( !item.get_row_flag().test( RowFlag::kLhsInf ) )
                   {
                      if( num.isGE( value, item.get_lhs() ) )
                         continue;
                   }
                   cont_solution_not_feasible_for_conflicts++;
                }

                if( alg_parameter.copy_conflicts_to_problem &&
                    ( new_conflicts + old_conflicts ) >
                        alg_parameter.size_of_conflicts_to_be_copied )
                {

                   reformulated = service.copy_conflicts_to_problem(
                       reformulated, service.get_derived_conflicts() );
                   msg.info( "\tCopied {} conflicts ({} not feasible for current "
                             "solution)  to the (f&p) problem "
                             "(constraints {}) - {:.3} s\n",
                             new_conflicts + old_conflicts,
                             cont_solution_not_feasible_for_conflicts,
                             reformulated.getNRows(), timer.getTime() );
                   reformulated.recomputeAllActivities();
                   service.get_derived_conflicts().clear();
                   pi.insert( pi.end(), pi_conflicts.begin(), pi_conflicts.end() );
                   pi.resize( pi.size() + new_conflicts, 1e8 );
                   pi_conflicts.clear();
                }
                else
                {
<<<<<<< HEAD
                   msg.info( "\tFound {} conflicts (treated separately) - {:.3} s\n",
                             new_conflicts, timer.getTime() );
                   pi_conflicts.resize( pi_conflicts.size() + new_conflicts, 1e8 );
=======
                   msg.info( "\tFound {} conflicts ({} not feasible for current "
                             "solution) (treated separately) - {:.3} s\n",
                             new_conflicts,
                             cont_solution_not_feasible_for_conflicts,
                             timer.getTime() );
                   pi_conflicts.resize( pi_conflicts.size() + new_conflicts,
                                        0 );
>>>>>>> 3639dbc2
                }

                round_counter++;
             }

             Solution<REAL> original_solution{};
             Solution<REAL> reduced_solution{ best_solution };
             Postsolve<REAL> postsolve{ msg, num };

             auto status = postsolve.undo( reduced_solution, original_solution,
                                           result.postsolve );

             print_solution( original_solution.primal );
             msg.info( "Algorithm with objective value {:<3} finished after "
                       "{:.3} seconds.\n",
                       result.postsolve.problem.computeSolObjective(
                           original_solution.primal ),
                       timer.getTime() );
             msg.info( "First solution found in round {}.\n",
                       round_first_solution );
             msg.info( "Best solution found in round {}.\n",
                       round_best_solution );
#ifdef PAPILO_TBB
          } );
#endif
   }

   REAL
   calc_box_upper_bound( const Problem<REAL>& problem ) const
   {
      StableSum<REAL> min_value{};
      for( int i = 0; i < problem.getNCols(); i++ )
      {
         if( num.isZero( problem.getObjective().coefficients[i] ) )
            continue;
         else if( num.isLT( problem.getObjective().coefficients[i], 0 ) )
         {
            if( problem.getColFlags()[i].test( ColFlag::kLbInf ) )
            {
               // TODO: OK? - based on this UB's usage in volume algo code?
               continue;
            }
            min_value.add( problem.getObjective().coefficients[i] +
                           problem.getLowerBounds()[i] );
         }
         else
         {
            if( problem.getColFlags()[i].test( ColFlag::kUbInf ) )
            {
               continue;
            }
            min_value.add( problem.getObjective().coefficients[i] +
                           problem.getUpperBounds()[i] );
         }
      }
      return min_value.get();
   }

   void
   print_solution( const Vec<REAL>& sol )
   {
      if( msg.getVerbosityLevel() == VerbosityLevel::kDetailed )
      {
         msg.detailed( "Primal solution:\n" );
         for( int i = 0; i < sol.size(); i++ )
            msg.detailed( "   x[{}] = {}\n", i, sol[i] );
      }
   }

   void
   generate_initial_dual_solution( const Problem<REAL>& problem,
                                   Vec<REAL>& dual_solution )
   {
      for( int i = 0; i < problem.getNRows(); i++ )
         dual_solution.push_back( 0 );
   }

   ProblemBuilder<REAL>
   modify_problem( Problem<REAL>& problem )
   {
      ProblemBuilder<REAL> builder;

      int nnz = 0;
      int ncols = problem.getNCols();
      int nrows = 0;
      ConstraintMatrix<REAL>& matrix = problem.getConstraintMatrix();
      Vec<ColFlags>& colFlags = problem.getColFlags();
      Vec<RowFlags>& rowFlags = matrix.getRowFlags();
      Vec<int>& rowSizes = problem.getRowSizes();
      Vec<REAL>& coefficients = problem.getObjective().coefficients;
      Vec<REAL>& leftHandSides = matrix.getLeftHandSides();
      Vec<REAL>& rightHandSides = matrix.getRightHandSides();
      const Vec<RowActivity<REAL>>& activities = problem.getRowActivities();

      for( int i = 0; i < problem.getNRows(); i++ )
      {
         int rowsize = rowSizes[i];

<<<<<<< HEAD
=======
         if( num.isGT( get_max_min_factor( matrix.getRowCoefficients( i ) ),
                       alg_parameter.threshold_hard_constraints ) )
         {
            n_hard_constraints++;
            rowFlags[i].set( RowFlag::kHardConstraint );
         }
>>>>>>> 3639dbc2
         nnz = nnz + rowsize;
         nrows++;
         if( rowFlags[i].test( RowFlag::kEquation ) ||
             rowFlags[i].test( RowFlag::kLhsInf ) ||
             rowFlags[i].test( RowFlag::kRhsInf ) )
            continue;
         nrows++;
         nnz = nnz + rowsize;
      }

      builder.reserve( nnz, nrows, ncols );

      /* set up rows */
      builder.setNumRows( nrows );
      int counter = 0;
      for( int i = 0; i < problem.getNRows(); ++i )
      {
         auto flags = rowFlags[i];
         const SparseVectorView<REAL>& view = matrix.getRowCoefficients( i );
         const int* rowcols = view.getIndices();
         const REAL* rowvals = view.getValues();
         int rowlen = view.getLength();
         REAL lhs = leftHandSides[i];
         REAL rhs = rightHandSides[i];

         if( flags.test( RowFlag::kEquation ) )
         {
            assert( num.isEq( lhs, rhs ) );

            builder.addRowEntries( counter, rowlen, rowcols, rowvals );
            builder.setRowLhs( counter, lhs );
            builder.setRowRhs( counter, rhs );
            builder.setRowLhsInf( counter, false );
            builder.setRowRhsInf( counter, false );
<<<<<<< HEAD
=======
            builder.setHardConstraint( counter,
                                       flags.test( RowFlag::kHardConstraint ) );
>>>>>>> 3639dbc2
         }
         else if( flags.test( RowFlag::kLhsInf ) )
         {
            assert( !flags.test( RowFlag::kRhsInf ) );

            auto neg_vals = new double[rowlen];
            invert( rowvals, neg_vals, rowlen );

            builder.addRowEntries( counter, rowlen, rowcols, neg_vals );
            builder.setRowLhs( counter, -1.0 * rhs );
            builder.setRowRhs( counter, 0 );
            builder.setRowLhsInf( counter, false );
            builder.setRowRhsInf( counter, true );
<<<<<<< HEAD
=======
            builder.setHardConstraint( counter,
                                       flags.test( RowFlag::kHardConstraint ) );
>>>>>>> 3639dbc2
         }
         else if( flags.test( RowFlag::kRhsInf ) )
         {
            assert( !flags.test( RowFlag::kLhsInf ) );

            builder.addRowEntries( counter, rowlen, rowcols, rowvals );
            builder.setRowLhs( counter, lhs );
            builder.setRowRhs( counter, 0 );
            builder.setRowLhsInf( counter, false );
            builder.setRowRhsInf( counter, true );
<<<<<<< HEAD
=======
            builder.setHardConstraint( counter,
                                       flags.test( RowFlag::kHardConstraint ) );
>>>>>>> 3639dbc2
         }
         else
         {
            assert( !flags.test( RowFlag::kLhsInf ) );
            assert( !flags.test( RowFlag::kRhsInf ) );

            auto neg_vals = new double[rowlen];
            invert( rowvals, neg_vals, rowlen );

            builder.addRowEntries( counter, rowlen, rowcols, neg_vals );
            builder.setRowLhs( counter, -1.0 * rhs );
            builder.setRowRhs( counter, 0 );
            builder.setRowLhsInf( counter, false );
            builder.setRowRhsInf( counter, true );
<<<<<<< HEAD
=======
            builder.setHardConstraint( counter,
                                       flags.test( RowFlag::kHardConstraint ) );
>>>>>>> 3639dbc2
            counter++;

            builder.addRowEntries( counter, rowlen, rowcols, rowvals );
            builder.setRowLhs( counter, lhs );
            builder.setRowRhs( counter, 0 );
            builder.setRowLhsInf( counter, false );
            builder.setRowRhsInf( counter, true );
<<<<<<< HEAD
=======
            builder.setHardConstraint( counter,
                                       flags.test( RowFlag::kHardConstraint ) );
>>>>>>> 3639dbc2
         }
         counter++;
      }

      /* set up columns */
      builder.setNumCols( ncols );
      for( int i = 0; i < ncols; ++i )
      {
         builder.setColLb( i, problem.getLowerBounds()[i] );
         builder.setColUb( i, problem.getUpperBounds()[i] );
         auto flags = colFlags[i];
         builder.setColLbInf( i, flags.test( ColFlag::kLbInf ) );
         builder.setColUbInf( i, flags.test( ColFlag::kUbInf ) );

         builder.setColIntegral( i, flags.test( ColFlag::kIntegral ) );
         builder.setObj( i, coefficients[i] );
      }

      return builder;
   }

   void
   invert( const REAL* pDouble, REAL* result, int length )
   {
      for( int i = 0; i < length; i++ )
         result[i] = pDouble[i] * -1;
   }

   ParameterSet
   getParameters()
   {
      ParameterSet paramSet;
      msg.addParameters( paramSet );
      alg_parameter.addParameters( paramSet );
      presolveOptions.addParameters( paramSet );
      return paramSet;
   }
};

} // namespace papilo<|MERGE_RESOLUTION|>--- conflicted
+++ resolved
@@ -116,13 +116,7 @@
                                               result.postsolve };
 
              // setup data for the volume algorithm
-<<<<<<< HEAD
              ProblemBuilder<REAL> builder = modify_problem( problem );
-=======
-             int n_hard_constraints = 0;
-             ProblemBuilder<REAL> builder =
-                 modify_problem( problem, n_hard_constraints );
->>>>>>> 3639dbc2
              Problem<REAL> reformulated = builder.build();
              int n_hard_constraints = 0;
              bool detect_hard_constraints = true;
@@ -176,15 +170,10 @@
                     service.get_derived_conflicts(),
                     reformulated.getConstraintMatrix().getLeftHandSides(),
                     reformulated.getVariableDomains(),
-<<<<<<< HEAD
-                    reformulated.getNumIntegralCols(),
-                    box_upper_bound_volume, solution_found,
-                    threshold_hard_constraints, detect_hard_constraints,
-                    n_hard_constraints, pi, pi_conflicts );
-=======
                     reformulated.getNumIntegralCols(), box_upper_bound_volume,
-                    solution_found, n_hard_constraints, pi, pi_conflicts );
->>>>>>> 3639dbc2
+                    solution_found, threshold_hard_constraints,
+                    detect_hard_constraints, n_hard_constraints, pi,
+                    pi_conflicts );
                 print_solution( primal_heur_sol );
 
                 if( timer.getTime() >= alg_parameter.time_limit )
@@ -262,19 +251,13 @@
                 }
                 else
                 {
-<<<<<<< HEAD
-                   msg.info( "\tFound {} conflicts (treated separately) - {:.3} s\n",
-                             new_conflicts, timer.getTime() );
-                   pi_conflicts.resize( pi_conflicts.size() + new_conflicts, 1e8 );
-=======
                    msg.info( "\tFound {} conflicts ({} not feasible for current "
                              "solution) (treated separately) - {:.3} s\n",
                              new_conflicts,
                              cont_solution_not_feasible_for_conflicts,
                              timer.getTime() );
                    pi_conflicts.resize( pi_conflicts.size() + new_conflicts,
-                                        0 );
->>>>>>> 3639dbc2
+                                        1e8 );
                 }
 
                 round_counter++;
@@ -373,15 +356,6 @@
       {
          int rowsize = rowSizes[i];
 
-<<<<<<< HEAD
-=======
-         if( num.isGT( get_max_min_factor( matrix.getRowCoefficients( i ) ),
-                       alg_parameter.threshold_hard_constraints ) )
-         {
-            n_hard_constraints++;
-            rowFlags[i].set( RowFlag::kHardConstraint );
-         }
->>>>>>> 3639dbc2
          nnz = nnz + rowsize;
          nrows++;
          if( rowFlags[i].test( RowFlag::kEquation ) ||
@@ -416,11 +390,6 @@
             builder.setRowRhs( counter, rhs );
             builder.setRowLhsInf( counter, false );
             builder.setRowRhsInf( counter, false );
-<<<<<<< HEAD
-=======
-            builder.setHardConstraint( counter,
-                                       flags.test( RowFlag::kHardConstraint ) );
->>>>>>> 3639dbc2
          }
          else if( flags.test( RowFlag::kLhsInf ) )
          {
@@ -434,11 +403,6 @@
             builder.setRowRhs( counter, 0 );
             builder.setRowLhsInf( counter, false );
             builder.setRowRhsInf( counter, true );
-<<<<<<< HEAD
-=======
-            builder.setHardConstraint( counter,
-                                       flags.test( RowFlag::kHardConstraint ) );
->>>>>>> 3639dbc2
          }
          else if( flags.test( RowFlag::kRhsInf ) )
          {
@@ -449,11 +413,6 @@
             builder.setRowRhs( counter, 0 );
             builder.setRowLhsInf( counter, false );
             builder.setRowRhsInf( counter, true );
-<<<<<<< HEAD
-=======
-            builder.setHardConstraint( counter,
-                                       flags.test( RowFlag::kHardConstraint ) );
->>>>>>> 3639dbc2
          }
          else
          {
@@ -468,11 +427,6 @@
             builder.setRowRhs( counter, 0 );
             builder.setRowLhsInf( counter, false );
             builder.setRowRhsInf( counter, true );
-<<<<<<< HEAD
-=======
-            builder.setHardConstraint( counter,
-                                       flags.test( RowFlag::kHardConstraint ) );
->>>>>>> 3639dbc2
             counter++;
 
             builder.addRowEntries( counter, rowlen, rowcols, rowvals );
@@ -480,11 +434,6 @@
             builder.setRowRhs( counter, 0 );
             builder.setRowLhsInf( counter, false );
             builder.setRowRhsInf( counter, true );
-<<<<<<< HEAD
-=======
-            builder.setHardConstraint( counter,
-                                       flags.test( RowFlag::kHardConstraint ) );
->>>>>>> 3639dbc2
          }
          counter++;
       }
