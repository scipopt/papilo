--- conflicted
+++ resolved
@@ -223,12 +223,7 @@
                    auto changes = views[i].get_changes();
                    auto infeasible_rows = views[i].get_infeasible_rows();
                    conflict_analysis.perform_conflict_analysis(
-<<<<<<< HEAD
                        changes, infeasible_rows, constraints[i] );
-=======
-                       views[i].get_changes(), views[i].get_infeasible_rows(),
-                       constraints[i] );
->>>>>>> 19a848c7
                    assert( std::all_of(
                        constraints[i].begin(), constraints[i].end(),
                        []( Constraint<REAL>& c )
