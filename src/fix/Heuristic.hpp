--- conflicted
+++ resolved
@@ -67,14 +67,9 @@
        : msg( msg_ ), num( num_ ), timer( timer_ ), strategies( {} ),
          int_solutions( {} ), views( {} ), obj_value( {} ),
          infeasible_arr( {} ), cols_sorted_by_obj( {} ), problem( problem_ ),
-<<<<<<< HEAD
-         conflict_analysis( { msg, num, timer, problem } ),
-         postsolve_storage( postsolve_storage_ ), calculate_original( calculate_original_ )
-=======
-         conflict_analysis( { msg, num, timer } ),
+         conflict_analysis( { msg, num, timer, problem_ } ),
          postsolve_storage( postsolve_storage_ ),
          calculate_original( calculate_original_ )
->>>>>>> 25b52217
    {
    }
 
