--- conflicted
+++ resolved
@@ -9,6 +9,7 @@
 
 Performance improvements
 ------------------------
+- Symmetries: For binary problems ParallelCols adds symmetry-breaking constraints to avoid introducing non-binary integer variables via parameter
 
 Interface changes
 -----------------
@@ -20,12 +21,9 @@
 ### Changed parameters
 
 ### New parameters with default values
-<<<<<<< HEAD
 - verification_with_VeriPB = 0 : should PaPILO print a VeriPB log (only for PseudoBoolean problems)?
 - max_consecutive_rounds_of_only_bound_changes = 500: PaPILO resumes with the next higher complexity class if the last n rounds only consisted of bound changes
 - parallelcols.symmetries_enabled = 0 : should ParallelCols add symmetry-breaking constraints instead of introducing new variables?
-=======
->>>>>>> 5bc8c5e5
 
 ### Data structures
 
@@ -45,17 +43,12 @@
 
 Miscellaneous
 -------------
-- Symmetries: For binary problems ParallelCols adds symmetry-breaking constraints to avoid introducing non-binary integer variables via parameter
+- Ortools: PaPILO parses the dual solution and the reduced costs from ortools
+- HiGHS: PaPILO supports HiGHS version 1.3+
 - VeriPB: prints VeriPB parseable verification certificate for pseudoboolean problem in the log (experimental)
 - OPB-Format: PaPILO can now parse files in linear opb format
-<<<<<<< HEAD
-- OPB-Format: PaPILO can now write files in linear opb format
 - RoundingSat https://gitlab.com/MIAOresearch/software/roundingsat is available as PseudoBoolean solver
-- Ortools: PaPILO parses the dual solution and the reduced costs from ortools
-- HiGHS: PaPILO supports HiGHS version 1.3+
 - make testcluster script extended by SKIP_PRESOLVE and SOLVE_EXECUTABLE to solve the reduced/original problem
-=======
->>>>>>> 5bc8c5e5
 
 @section RN212 PaPILO 2.1.3
 ***************************
