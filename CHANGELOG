--- conflicted
+++ resolved
@@ -84,11 +84,8 @@
 - fix bug in FindTBB module
 - ranged rows in MPS Files can now be parsed if they are specified as 'E'
 - postsolving FixInfinityCol works also in primal case
-<<<<<<< HEAD
+- store data for FixInfinityCol correct if bounds are both infinity
 - PaPILO shows some behavior on different OS
-=======
-- store data for FixInfinityCol correct if bounds are both infinity
->>>>>>> d7f9f2cc
 
 Miscellaneous
 -------------
