--- conflicted
+++ resolved
@@ -70,11 +70,8 @@
 Build system
 ------------
 
-<<<<<<< HEAD
 - update FindTBB
-=======
 - Revised the CMake configuration to export its dependencies.
->>>>>>> 97bf10fe
 
 Known issues
 ------------
