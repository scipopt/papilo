--- conflicted
+++ resolved
@@ -25,19 +25,13 @@
 
 Miscellaneous
 -------------
-<<<<<<< HEAD
 - VeriPB: prints VeriPB parseable verification certificate for pseudoboolean problem in the log (experimental)
 - OPB-Format: PaPILO can now parse files in linear opb format
-- Ortools: PaPILO parses the dual solution and the reduced costs from ortools
-- HiGHS: PaPILO supports HiGHS version 1.3
-
-=======
 - RoundingSat https://gitlab.com/MIAOresearch/software/roundingsat is available as PseudoBoolean solver (experimental)
 - Ortools: PaPILO parses the dual solution and the reduced costs from ortools
 - HiGHS: PaPILO supports HiGHS version 1.3+
 - OPB-Format: PaPILO can now parse files in linear opb format
 - if PaPILO solve the problem a backend solver is no longer called
->>>>>>> 0ffe6e95
 
 @section RN212 PaPILO 2.1.3
 ***************************
