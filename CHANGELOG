--- conflicted
+++ resolved
@@ -46,11 +46,8 @@
 - DualFix: handle dual-postsolving of fixed to infinity variable correctly if constraints in which the variable appears are marked redundant by other transactions
 - Propagation: avoid numerical difficulties
 - ParallelColDetection: avoid segfault by handling already fixed variables separately during sorting
-<<<<<<< HEAD
 - ParallelColDetection: mark deleted parallel columns as modified to avoid problems when scanning conflicts during the application of the transactions
-=======
 - ParallelRowDetection: in dual-postsolving flip bound status of non-basic variable for negative factor
->>>>>>> f97702df
 - SimpleSubstitution: ensure coprime-ness of coefficients for infeasible detection for linear diphantine equations
 
 Miscellaneous
