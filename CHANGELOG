@page RN Release notes for PAPILO NEXT

<<<<<<< HEAD
@section RNxxx PaPILO nextrelease

@section RN211 PaPILO 2.1.2

Performance improvements
------------------------

Interface changes
-----------------

### New parameters with default values

### Data structures

Fixed bugs
----------

Miscellaneous
-------------

@section RN211 PaPILO 2.1.1
=======
@section RNNEXT PaPILO NEXT
>>>>>>> aad719b8
***************************

Performance improvements
------------------------

Interface changes
-----------------

### New parameters with default values

### Data structures

Fixed bugs
----------
- SimpleSubstitution: fixing bug in the infeasibility detection of the extended euclidean

Miscellaneous
-------------

@section RN211 PaPILO 2.1.1
***************************

Fixed bugs
----------
- SimpleSubstitution: avoid abort because of calling extended_euclidean with negative coefficients


@section RN210 PaPILO 2.1.0
***************************

Performance improvements
------------------------

- ParallelCol: reducing the amount of redundant transactions in case of multiple parallel integer columns
- Probing: checks the time limit condition before propagating a variable
- Probing: introduce new parameter to cap the badgesize
- SequentialMode: execute functions like trivialPresolve only once per round and not after every presolver

Interface changes
-----------------

- Wrapper in Julia for PaPILO: https://github.com/scipopt/PaPILO.jl
- ProblemBuilder - setColImplInt(int,boolean): (un)sets the Flag Implied Integer for a variable

### New parameters with default values

- probing.maxbadgesize = -1 : maximal number of probing candidates probed in a single badge of candidates (-1 deactivated)
- ortools.solver_id = PDLP : LP solver of or-tools
- dualfix.is_fix_to_infinity_allowed = true : should unbounded variables with objective value zero be fixed to infinity?

### Data structures

Fixed bugs
----------

- ParallelRowDetection: lhs is updated correctly
- fix fmt error: use correct amount of arguments for print statement
- copy extended_euclidean.hpp during installation
- fix bug in FindTBB module
- ranged rows in MPS Files can now be parsed if they are specified as 'E'
- postsolving FixInfinityCol works also in primal case
- store data for FixInfinityCol correct if bounds are both infinity
- PaPILO shows some behavior on different OS

Miscellaneous
-------------

- Providing a way to build PaPILO without TBB (warning parallel design can not be used anymore)
- Providing an interface to gurobi
- Providing an interface to ortools (GLOP/PDLP)
- Install all files (also externals) to the include/papilo folder
- Presolving is aborted if presolvers are activated that do not support dual postsolve

@page RN20 Release notes for PAPILO 2.0

@section RN200 PaPILO 2.0.0
***************************

Features
--------

- supporting dual postsolving for presolvers: DomCol, Dualfix, SingletonCol, ParallelCol, ParallelRow, Propagation, FixContinuous, SingletonCol, SingletonStuffing
    - dual postsolve is activated if original problem has no integer variable
    - note to turn off componentsmaxint = -1 and presolve.detectlindep = 0
    - if calculate_basis_for_dual is activated (default), tightening the bounds (f.e. in Propagation and Dualfix) are avoided due to computional overhead to postsolve the basis information
- applying the reductions of the presolver found immediately to the problem so that the next presolver can work with the reduced problem if PaPILO is used with one thread.
    This feature can be turned off by parameter (presolve.apply_results_immediately_if_run_sequentially).
- DualFix: setting the variable to infinity, if objective is zero and the bound unbounded
- ParallelRowDetection: adding new ReductionType RHS_LESS_RESTRICTIVE/LHS_LESS_RESTRICTIVE to reduce the number of conflicts to other presolvers
- SimpleSubstitution: adding detection for infeasibility
- ConstraintPropagation, DualFix, SimplifyInequality, CoefficientStrengthening, SimpleSubstitution, SimpleProbing, ImpliedInteger: parallelising presolver internally
- ParallelRowDetection, ParallelCol, DominatedCol: reordering the results to avoid internal conflicts
- Updated cmake system for dependency on TBB 2021. Older TBB versions might still work though.
- supporting backend solver HiGHS 1.0.0 (git hash: ca0c21da)

Performance improvements
------------------------

- reordering solvers to avoid conflicts and hence speed up the process


Interface changes
-----------------
### Deleted and changed API methods

- extracted postsolve storage from Postsolve to a new class PostsolveStorage to store the steps required for Postsolving
- Function undo in Postsolve requires now reducedSolution, originalSolution and PostsolveStorage
- moved class Postsolve.hpp to src/core/postsolve
- extracted class PostsolveType.hpp to src/core/postsolve
- extracted class ReductionType.hpp to src/core/postsolve
- extracted class PostsolveStatus.hpp to src/core/postsolve

### New API functions

- new ReductionType in Postsolve: kFixedInfCol
- new ReductionType in Postsolve for dual-postsolve: kSubstitutedColWithDual
- new ReductionType in Postsolve for dual-postsolve: kVarBoundChange
- new ReductionType in Postsolve for dual-postsolve: kRedundantRow
- new ReductionType in Postsolve for dual-postsolve: kRowBoundChange
- new ReductionType in Postsolve for dual-postsolve: kReasonForRowBoundChangeForcedByRow
- new ReductionType in Postsolve for dual-postsolve: kRowBoundChangeForcedByRow
- new ReductionType in Postsolve for dual-postsolve: kSaveRow
- new ReductionType in Postsolve for dual-postsolve: kReducedBoundsCost
- new ReductionType in Postsolve for dual-postsolve: kColumnDualValue
- new ReductionType in Postsolve for dual-postsolve: kRowDualValue
- new ReductionType in Postsolve for dual-postsolve: kCoefficientChange


### Changed parameters

-


### New parameters with default values

- calculate_basis_for_dual = 1: Should the basis be calculated if dual postsolve is possible (1: yes 0: no)
- bound_tightening_offset = 0.0001: What is the offset for variable bound tightening (only if dual-postsolving is enabled)?
- validation_after_every_postsolving_step = 0: Should the primal/dual solution be validated during after every postsolving step? (1:yes 0: no)
- presolve.apply_results_immediately_if_run_sequentially = 1: If only one thread is used, should the results be applied immediately after the presolver returned the reductions? (1: yes 0: no)
- coefftightening.parallel = 1: Should the presolver be run in parallel internally (1: yes 0: no)
- doubletoneq.parallel = 0: Should the presolver be run in parallel internally (1: yes 0: no)
- dualfix.parallel = 0: Should the presolver be run in parallel internally (1: yes 0: no)
- implint.parallel = 0: Should the presolver be run in parallel internally (1: yes 0: no)
- propagation.parallel = 1: Should the presolver be run in parallel internally (1: yes 0: no)
- simpleprobing.parallel = 0: Should the presolver be run in parallel internally (1: yes 0: no)
- simplifyineq.parallel = 1: Should the presolver be run in parallel internally (1: yes 0: no)

### Data structures

Unit tests
----------

Testing
-------
- while building with CMake PaPILO checks if a file solution.test exists in the build directory and
    scans every line of the file with the format PATH_TO_INSTANCE\,PATH_TO_SOL.
    Running make test checks for all instances in the specified file if the solution fits the reduced problem and
    further the original solution can be postsolved from the reduced solution

Build system
------------


Fixed bugs
----------

- DomCol: adding additional locks in DomCol to prevent applying false reductions
- SingletonCol: reordering bound changes in presolvers to avoid infeasibility when applying the changes to the data structure
- SingletonCol: using Numerics functions (including epsilon) for Less/greater-or-equal to avoid slightly false objective values
- SingletonStuffing: reordering bound changes in presolvers to avoid infeasibility when applying the changes to the data structure
- SimpleProbing: handling the case (coefficients <= 0) correctly
- recalculating the activities if the activity is huge to avoid numerical problems
- fixing bug in stated solutions of solver as infeasible due to numerical issues
- parsing instance files in rational mode with empty rows successfully
- SingletonRows: handling values close to zero does not lead to infeasibility anymore
- setting the time-limit via the parameter file is not clashing with the command time-limit any more
- ParallelRowDetection: using epsilon tolerance to avoid that the lhs is greater than the rhs
- DualInfer: consider case if reduced costs indicate an unbounded variable


Miscellaneous
-------------

- adding a new command line option -b to check if the solution still fits the presolved problem
- supporting parsing gzipped solution files
- printing information about reductions if message verbosity level 'detailed' is selected
- printing the objective value if the problem can be solved during presolving
- printing the header containing the version of the configured backend solver
- boost minimum is 1.72 on mac, 1.65 otherwise
- supporting boost version 1.78

Known bugs
----------

- parsing MPS Files where in the Bound section the rows doesn't start with an identifier (for example: "R") fail
- solution value for the instance etamarco differs slightly (-755.7152333749133350792583667773 vs -755.715233354415 )

@page RN10 Release notes for PAPILO 1.0

Features
--------
- providing presolve and (primal) postsolve methods for MIP and LP
- providing a transaction-based design allowing the presolvers to run in parallel within a round and also allowing internal parallelisation
- providing an header-only library to be integrate MIP/LP solvers
- providing an interface to wrap MIP/LP solvers to solve instances immediately after presolving
- CoefficientStrengthening: (fast) tightens the coefficients in a constraint in order to strengthen the LP relaxation
- ConstraintPropagation (fast) tightens the variable bounds
- DomCol: (exhaustive) detects and handles dominated variables
- DualFix (medium) counts up- and downlocks on variables and proceeds this information
- DualInfer: (exhaustive) exploits complementary slackness and derives bound changes or fixes on variables
- FixContinuous: (medium) tries to fix continuous variables whose bounds are very close
- ParallelColDetection: (medium) detects parallel columns and merges them into a new variable
- ParallelRowDetection: (medium) detects parallel rows in the matrix and merges them into one
- Probing: (exhaustive) tries to find implications by probing on binary variables
- SimpleProbing: (medium) detects implications for binary variables on equations with special requirements
- SimpleSubstitution: (medium) searches for equations with exactly two variables and substitutes one of these variables
- SimplifyInequalities: (medium) deletes variables in a constraint that will never contribute to the outcome of the constraint
- SingletonCols: (fast) removes variables appearing in only one constraint
- SingletonStuffing: (medium) removes variables appearing in only one constraint if SingletonCols fails to remove them
- Sparsify: (exhaustive) adds up constraint to reduce the amount of nonzeros
- Substitution: (exhaustive) substitutes equations while maintaining a sparse data structure


### Parameters with default values

- coefftightening.enabled = 1: is presolver coefftightening enabled  (1: yes 0: no)
- colsingleton.enabled = 1: is presolver colsingleton enabled  (1: yes 0: no)
- domcol.enabled = 1: is presolver domcol enabled  (1: yes 0: no)
- doubletoneq.enabled = 1: is presolver doubletoneq enabled  (1: yes 0: no)
- dualfix.enabled = 1: is presolver dualfix enabled  (1: yes 0: no)
- dualinfer.enabled = 1: is presolver dualinfer enabled  (1: yes 0: no)
- fixcontinuous.enabled = 1: is presolver fixcontinuous enabled  (1: yes 0: no)
- implint.enabled = 1: is presolver implint enabled  (1: yes 0: no)
- message.verbosity = 3: verbosity to be used. (0: quiet 1: errors 2: warnings 3: normal 4: detailed)
- numerics.epsilon = 1.0000000000000001e-09: epsilon tolerance to consider two values equal
- numerics.feastol = 9.9999999999999995e-07: the feasibility tolerance
- numerics.hugeval = 100000000: absolute bound value that is considered too huge for activitity based calculations
- parallelcols.enabled = 1: is presolver parallelcols enabled  (1: yes 0: no)
- parallelrows.enabled = 1: is presolver parallelrows enabled  (1: yes 0: no)
- presolve.abortfac = 0.00080000000000000004: abort factor of weighted number of reductions for presolving
- presolve.boundrelax = 0: relax bounds of implied free variables after presolving  (1: yes 0: no)
- presolve.componentsmaxint = 0: maximum number of integral variables for trying to solve disconnected components of the problem in presolving (-1: disabled)
- presolve.compressfac = 0.84999999999999998: compress the problem if fewer than compressfac times the number of rows or columns are active
- presolve.detectlindep = 1: detect and remove linearly dependent equations and free columns (0: off 1: for LPs 2: always)
- presolve.dualreds = 2: 0: disable dual reductions (0: diable dual reducions 1: allow dual reductions that never cut off optimal solutions, 2: allow all dual reductions)
- presolve.lpabortfac = 0.01: abort factor of weighted number of reductions for presolving LPs
- presolve.minabscoeff = 1e-10: minimum absolute coefficient value allowed in matrix, before it is set to zero
- presolve.randomseed = 0: random seed value
- presolve.removeslackvars = 1: remove slack variables in equations  (1: yes 0: no)
- presolve.threads = 0: maximal number of threads to use (0: automatic)
- presolve.tlim = 1.7976931348623157e+308: time limit for presolve
- presolve.weakenlpvarbounds = 0: weaken bounds obtained by constraint propagation by this factor of the feasibility tolerance if the problem is an LP
- probing.enabled = 1: is presolver probing enabled  (1: yes 0: no)
- probing.maxinitialbadgesize = 1000: maximum number of probing candidates probed in the first badge of candidates
- probing.minbadgesize = 10: minimum number of probing candidates probed in a single badge of candidates
- probing.mincontdomred = 0.29999999999999999: minimum fraction of domain that needs to be reduced for continuous variables to accept a bound change in probing  [Numerical: [0,1]]
- propagation.enabled = 1: is presolver propagation enabled  (1: yes 0: no)
- simpleprobing.enabled = 1: is presolver simpleprobing enabled  (1: yes 0: no)
- simplifyineq.enabled = 1: is presolver simplifyineq enabled  (1: yes 0: no)
- sparsify.enabled = 1: is presolver sparsify enabled  (1: yes 0: no)
- sparsify.maxscale = 1000: maximum absolute scale to use for cancelling nonzeros  [Numerical: [1,1.7976931348623157e+308]]
- stuffing.enabled = 1: is presolver stuffing enabled  (1: yes 0: no)
- substitution.binarieswithints = 1: should substitution of binary variables with general integers be allowed  (1: yes 0: no)
- substitution.enabled = 1: is presolver substitution enabled  (1: yes 0: no)
- substitution.markowitz_tolerance = 0.01: markowitz tolerance value for allowing a substitution  [Numerical: [0,1]]
- substitution.maxfillin = 10: maximum estimated fillin for variable substitutions  [Integer: [0,2147483647]]
- substitution.maxshiftperrow = 10: maximum amount of nonzeros being moved to make space for fillin from substitutions within a row  [Integer: [0,2147483647]]<|MERGE_RESOLUTION|>--- conflicted
+++ resolved
@@ -1,30 +1,6 @@
 @page RN Release notes for PAPILO NEXT
 
-<<<<<<< HEAD
-@section RNxxx PaPILO nextrelease
-
-@section RN211 PaPILO 2.1.2
-
-Performance improvements
-------------------------
-
-Interface changes
------------------
-
-### New parameters with default values
-
-### Data structures
-
-Fixed bugs
-----------
-
-Miscellaneous
--------------
-
-@section RN211 PaPILO 2.1.1
-=======
 @section RNNEXT PaPILO NEXT
->>>>>>> aad719b8
 ***************************
 
 Performance improvements
