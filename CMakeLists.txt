cmake_minimum_required (VERSION 3.5.0)

set(PAPILO_VERSION_MAJOR 1)
set(PAPILO_VERSION_MINOR 1)
set(PAPILO_VERSION_PATCH 0)

project(papilo VERSION ${PAPILO_VERSION_MAJOR}.${PAPILO_VERSION_MINOR}.${PAPILO_VERSION_PATCH}.0)

set(BOOST_MIN_VERSION 1.72)
set(CMAKE_CXX_STANDARD 14)
set(CXX_STANDARD_REQUIRED ON)
# set(CMAKE_CXX_EXTENSIONS OFF) # use -std=c++... instead of -std=gnu++...
# required for gcc if set(CMAKE_CXX_EXTENSIONS OFF) is used
# set(CMAKE_CXX_FLAGS "${CMAKE_CXX_FLAGS} -fext-numeric-literals")
if(CMAKE_CXX_COMPILER_ID MATCHES "GNU")
   set(CMAKE_CXX_FLAGS "${CMAKE_CXX_FLAGS} -Wno-psabi")
endif()

# path to e.g. findGMP module
list(APPEND CMAKE_MODULE_PATH ${PROJECT_SOURCE_DIR}/cmake/Modules/)
set(CMAKE_CXX_VISIBILITY_PRESET hidden)
set(CMAKE_VISIBILITY_INLINES_HIDDEN 1)
set(CMAKE_POSITION_INDEPENDENT_CODE ON)

option(GMP "should gmp be linked" ON)
option(QUADMATH "should quadmath library be used" ON)
if(MSVC)
   option(LUSOL "should LUSOL package be enabled" OFF)
else()
   option(LUSOL "should LUSOL package be enabled" ON)
endif()
option(HIGHS "should HiGHS LP solver be linked if found" ON)
option(SOPLEX "should SoPlex LP solver be linked if found" ON)
option(SCIP "should SCIP solver be linked if found" ON)

# make 'Release' the default build type
if(NOT CMAKE_BUILD_TYPE)
    set(CMAKE_BUILD_TYPE Release)
endif()

find_package(Boost ${BOOST_MIN_VERSION} REQUIRED)

if(GMP)
    find_package(GMP)
endif()
if(GMP_FOUND)
    set(PAPILO_HAVE_GMP 1)
    set(GMP_VERSION "${GMP_VERSION}")
else()
    set(GMP_INCLUDE_DIRS "")
    set(GMP_LIBRARIES "")
    set(PAPILO_HAVE_GMP 0)
endif()

if(QUADMATH)
   find_package(Quadmath)
endif()
if(Quadmath_FOUND)
   set(PAPILO_HAVE_FLOAT128 1)
   set(Quadmath_IMPORTED_TARGET Quadmath::quadmath)
else()
   set(PAPILO_HAVE_FLOAT128 0)
   set(Quadmath_INCLUDE_DIRS "")
   set(Quadmath_IMPORTED_TARGET "")
endif()

find_program(GIT git)

if((GIT) AND (EXISTS ${CMAKE_CURRENT_SOURCE_DIR}/.git))
   execute_process(
      COMMAND ${GIT} rev-parse --short HEAD
      WORKING_DIRECTORY ${CMAKE_CURRENT_SOURCE_DIR}
      OUTPUT_VARIABLE PAPILO_GITHASH OUTPUT_STRIP_TRAILING_WHITESPACE)
else()
   file(STRINGS ${CMAKE_CURRENT_SOURCE_DIR}/src/papilo/Config.hpp githash_define REGEX "define PAPILO_GITHASH .*")
   if(githash_define)
      string(REGEX MATCH "\\\"(.*)\\\"" _matched ${githash_define})
      if(_matched)
         set(PAPILO_GITHASH ${CMAKE_MATCH_1})
      endif()
   endif()
endif()

if(PAPILO_GITHASH)
   message(STATUS "Git hash: ${PAPILO_GITHASH}")
   set(PAPILO_GITHASH_AVAILABLE 1)
else()
   set(PAPILO_GITHASH_AVAILABLE 0)
endif()

add_library(papilo INTERFACE)
target_include_directories(papilo INTERFACE
   $<BUILD_INTERFACE:${PROJECT_BINARY_DIR}>
   $<BUILD_INTERFACE:${PROJECT_SOURCE_DIR}/src>
   $<BUILD_INTERFACE:${PROJECT_SOURCE_DIR}/external>
   $<INSTALL_INTERFACE:include>
   $<INSTALL_INTERFACE:include/papilo-external>
   ${Boost_INCLUDE_DIRS}
   ${GMP_INCLUDE_DIRS}
   ${Quadmath_INCLUDE_DIRS})

<<<<<<< HEAD
# Utilities to automatically download missing dependencies
include(cmake/Dependencies.cmake)

find_or_download_package(
    NAME TBB
    VERSION 2021
    URL https://github.com/oneapi-src/oneTBB/archive/refs/tags/v2021.3.0.tar.gz
    COMPONENTS tbb
    URL_HASH SHA256=8f616561603695bbb83871875d2c6051ea28f8187dbe59299961369904d1d49e
    CONFIGURE_ARGS -DTBB_TEST=OFF -DTBB_EXAMPLES=OFF -DTBB4PY_BUILD=OFF -DBUILD_SHARED_LIBS=OFF)
find_package(Threads REQUIRED)

=======
include(CMakePackageConfigHelpers)

write_basic_package_version_file(
   ${PROJECT_BINARY_DIR}/papilo-config-version.cmake
   VERSION ${PAPILO_VERSION_MAJOR}.${PAPILO_VERSION_MINOR}.${PAPILO_VERSION_PATCH}
   COMPATIBILITY SameMajorVersion
)

find_package(TBB MODULE REQUIRED)
if(TBB_BUILT_STATIC_LIB)
   install(FILES ${TBB_STATIC_LIB} DESTINATION lib)
endif()
>>>>>>> 3a65ac26
if(CMAKE_SYSTEM_NAME STREQUAL "Windows")
   file(TO_CMAKE_PATH "$ENV{TBBROOT}" TBB_ROOTDIR)
   if(CMAKE_CL_64)
      set(TBB_DLL "${TBB_ROOTDIR}/../redist/intel64/tbb/vc_mt/tbb.dll")
   else()
      set(TBB_DLL "${TBB_ROOTDIR}/../redist/ia32/tbb/vc_mt/tbb.dll")
   endif()
   if(EXISTS "${TBB_DLL}")
      install(FILES "${TBB_DLL}" DESTINATION bin)
   endif()
endif()

target_link_libraries(papilo
    INTERFACE TBB::tbb Threads::Threads $<$<PLATFORM_ID:Linux>:rt>)
target_link_libraries(papilo
    INTERFACE ${Quadmath_IMPORTED_TARGET} ${GMP_LIBRARIES})

target_compile_options(papilo
    PRIVATE ${TBB_CXX_STD_FLAG})

if(MSVC)
   target_compile_definitions(papilo INTERFACE BOOST_ALL_NO_LIB)
   target_compile_options(papilo INTERFACE /bigobj)
endif()

if(LUSOL)
   include(CheckLanguage)
   check_language(Fortran)
   find_package(BLAS)
endif()
if(CMAKE_Fortran_COMPILER AND BLAS_FOUND)
   enable_language(Fortran)

   add_library(clusol STATIC
      external/lusol/src/lusol6b.f
      external/lusol/src/lusol7b.f
      external/lusol/src/lusol8b.f
      external/lusol/src/lusol_util.f
      external/lusol/src/lusol.f90
      external/lusol/src/clusol.c
      external/lusol/src/lusol_precision.f90)
   set_property(TARGET clusol PROPERTY POSITION_INDEPENDENT_CODE ON)
   target_include_directories(clusol PRIVATE external/lusol)
   target_link_libraries(clusol ${BLAS_LIBRARIES})
   target_link_libraries(papilo INTERFACE clusol)
   set(PAPILO_HAVE_LUSOL 1)
   set(CLUSOL_TARGET clusol)
else()
   set(PAPILO_HAVE_LUSOL 0)
   set(CLUSOL_TARGET "")
   message(STATUS "LUSOL is not built")
endif()

include(CheckCXXSourceCompiles)
include(CheckCXXCompilerFlag)

if(NOT MSVC)
   check_cxx_compiler_flag(-std=c++14 HAVE_FLAG_STD_CXX14)
   if(HAVE_FLAG_STD_CXX14)
      set(CMAKE_REQUIRED_FLAGS "-std=c++14")
   else()
      check_cxx_compiler_flag(-std=c++1y HAVE_FLAG_STD_CXX1Y)
      if(HAVE_FLAG_STD_CXX1Y)
         set(CMAKE_REQUIRED_FLAGS "-std=c++1y")
      endif()
   endif()
endif()
set(CMAKE_REQUIRED_INCLUDES ${PROJECT_SOURCE_DIR}/external)
check_cxx_source_compiles(
   "#include \"ska/bytell_hash_map.hpp\"
   int main() { ska::bytell_hash_map<int,int> hashmap; (void)hashmap; return 0; }"
   PAPILO_BYTELL_HASHMAP_WORKS )

if( PAPILO_BYTELL_HASHMAP_WORKS )
   set(PAPILO_USE_STANDARD_HASHMAP 0)
else()
   set(PAPILO_USE_STANDARD_HASHMAP 1)
endif()

add_library(papilo-core STATIC
   src/papilo/core/VariableDomains.cpp
   src/papilo/core/SparseStorage.cpp
   src/papilo/core/ConstraintMatrix.cpp
   src/papilo/core/ProblemUpdate.cpp
   src/papilo/core/Presolve.cpp
   src/papilo/core/Postsolve.cpp
   src/papilo/core/ProbingView.cpp
   src/papilo/presolvers/CoefficientStrengthening.cpp
   src/papilo/presolvers/ConstraintPropagation.cpp
   src/papilo/presolvers/DominatedCols.cpp
   src/papilo/presolvers/DualFix.cpp
   src/papilo/presolvers/DualInfer.cpp
   src/papilo/presolvers/FixContinuous.cpp
   src/papilo/presolvers/FreeVarSubstitution.cpp
   src/papilo/presolvers/ImplIntDetection.cpp
   src/papilo/presolvers/ParallelColDetection.cpp
   src/papilo/presolvers/ParallelRowDetection.cpp
   src/papilo/presolvers/Probing.cpp
   src/papilo/presolvers/SimpleProbing.cpp
   src/papilo/presolvers/SimpleSubstitution.cpp
   src/papilo/presolvers/SingletonCols.cpp
   src/papilo/presolvers/SingletonStuffing.cpp
   src/papilo/presolvers/Sparsify.cpp
   src/papilo/presolvers/SimplifyInequalities.cpp
        )

target_link_libraries(papilo-core papilo)
target_compile_definitions(papilo-core PRIVATE PAPILO_USE_EXTERN_TEMPLATES)

if(NOT PAPILO_NO_BINARIES)
   add_subdirectory(binaries)
endif()

configure_file("${PROJECT_SOURCE_DIR}/src/papilo/CMakeConfig.hpp.in"
               "${PROJECT_BINARY_DIR}/papilo/CMakeConfig.hpp")

# add tests
enable_testing()
add_subdirectory(${PROJECT_SOURCE_DIR}/test)

# install the header files of papilo
install(FILES
   ${PROJECT_BINARY_DIR}/papilo/CMakeConfig.hpp
   ${PROJECT_SOURCE_DIR}/src/papilo/Config.hpp
   DESTINATION include/papilo)

install(FILES
        ${PROJECT_SOURCE_DIR}/src/papilo/core/Components.hpp
        ${PROJECT_SOURCE_DIR}/src/papilo/core/ConstraintMatrix.hpp
        ${PROJECT_SOURCE_DIR}/src/papilo/core/MatrixBuffer.hpp
        ${PROJECT_SOURCE_DIR}/src/papilo/core/Objective.hpp
        ${PROJECT_SOURCE_DIR}/src/papilo/core/Postsolve.hpp
        ${PROJECT_SOURCE_DIR}/src/papilo/core/Presolve.hpp
        ${PROJECT_SOURCE_DIR}/src/papilo/core/PresolveMethod.hpp
        ${PROJECT_SOURCE_DIR}/src/papilo/core/PresolveOptions.hpp
        ${PROJECT_SOURCE_DIR}/src/papilo/core/ProbingView.hpp
        ${PROJECT_SOURCE_DIR}/src/papilo/core/Problem.hpp
        ${PROJECT_SOURCE_DIR}/src/papilo/core/ProblemBuilder.hpp
      ${PROJECT_SOURCE_DIR}/src/papilo/core/ProblemUpdate.hpp
      ${PROJECT_SOURCE_DIR}/src/papilo/core/Reductions.hpp
      ${PROJECT_SOURCE_DIR}/src/papilo/core/RowFlags.hpp
      ${PROJECT_SOURCE_DIR}/src/papilo/core/SingleRow.hpp
      ${PROJECT_SOURCE_DIR}/src/papilo/core/Solution.hpp
      ${PROJECT_SOURCE_DIR}/src/papilo/core/SparseStorage.hpp
      ${PROJECT_SOURCE_DIR}/src/papilo/core/Statistics.hpp
      ${PROJECT_SOURCE_DIR}/src/papilo/core/VariableDomains.hpp
   DESTINATION include/papilo/core)

install(FILES
   ${PROJECT_SOURCE_DIR}/src/papilo/interfaces/HighsInterface.hpp
   ${PROJECT_SOURCE_DIR}/src/papilo/interfaces/ScipInterface.hpp
   ${PROJECT_SOURCE_DIR}/src/papilo/interfaces/SolverInterface.hpp
   ${PROJECT_SOURCE_DIR}/src/papilo/interfaces/SoplexInterface.hpp
   DESTINATION include/papilo/interfaces)

install(FILES
   ${PROJECT_SOURCE_DIR}/src/papilo/io/Message.hpp
   ${PROJECT_SOURCE_DIR}/src/papilo/io/MpsParser.hpp
   ${PROJECT_SOURCE_DIR}/src/papilo/io/MpsWriter.hpp
   ${PROJECT_SOURCE_DIR}/src/papilo/io/SolParser.hpp
   ${PROJECT_SOURCE_DIR}/src/papilo/io/SolWriter.hpp
   DESTINATION include/papilo/io)

install(FILES
   ${PROJECT_SOURCE_DIR}/src/papilo/misc/Alloc.hpp
   ${PROJECT_SOURCE_DIR}/src/papilo/misc/Array.hpp
   ${PROJECT_SOURCE_DIR}/src/papilo/misc/compress_vector.hpp
   ${PROJECT_SOURCE_DIR}/src/papilo/misc/DependentRows.hpp
   ${PROJECT_SOURCE_DIR}/src/papilo/misc/Flags.hpp
   ${PROJECT_SOURCE_DIR}/src/papilo/misc/tbb.hpp
   ${PROJECT_SOURCE_DIR}/src/papilo/misc/fmt.hpp
   ${PROJECT_SOURCE_DIR}/src/papilo/misc/Hash.hpp
   ${PROJECT_SOURCE_DIR}/src/papilo/misc/KktChecker.hpp
   ${PROJECT_SOURCE_DIR}/src/papilo/misc/KktCheckHelper.hpp
   ${PROJECT_SOURCE_DIR}/src/papilo/misc/MultiPrecision.hpp
   ${PROJECT_SOURCE_DIR}/src/papilo/misc/Num.hpp
   ${PROJECT_SOURCE_DIR}/src/papilo/misc/NumericalStatistics.hpp
   ${PROJECT_SOURCE_DIR}/src/papilo/misc/OptionsParser.hpp
   ${PROJECT_SOURCE_DIR}/src/papilo/misc/VersionLogger.hpp
   ${PROJECT_SOURCE_DIR}/src/papilo/misc/ParameterSet.hpp
   ${PROJECT_SOURCE_DIR}/src/papilo/misc/Signature.hpp
   ${PROJECT_SOURCE_DIR}/src/papilo/misc/StableSum.hpp
   ${PROJECT_SOURCE_DIR}/src/papilo/misc/String.hpp
   ${PROJECT_SOURCE_DIR}/src/papilo/misc/Timer.hpp
   ${PROJECT_SOURCE_DIR}/src/papilo/misc/Validation.hpp
   ${PROJECT_SOURCE_DIR}/src/papilo/misc/Vec.hpp
   ${PROJECT_SOURCE_DIR}/src/papilo/misc/VectorUtils.hpp
   ${PROJECT_SOURCE_DIR}/src/papilo/misc/Wrappers.hpp
   DESTINATION include/papilo/misc)

install(FILES
   ${PROJECT_SOURCE_DIR}/src/papilo/presolvers/CoefficientStrengthening.hpp
   ${PROJECT_SOURCE_DIR}/src/papilo/presolvers/ConstraintPropagation.hpp
   ${PROJECT_SOURCE_DIR}/src/papilo/presolvers/DominatedCols.hpp
   ${PROJECT_SOURCE_DIR}/src/papilo/presolvers/DualFix.hpp
   ${PROJECT_SOURCE_DIR}/src/papilo/presolvers/DualInfer.hpp
   ${PROJECT_SOURCE_DIR}/src/papilo/presolvers/FixContinuous.hpp
   ${PROJECT_SOURCE_DIR}/src/papilo/presolvers/FreeVarSubstitution.hpp
   ${PROJECT_SOURCE_DIR}/src/papilo/presolvers/ImplIntDetection.hpp
   ${PROJECT_SOURCE_DIR}/src/papilo/presolvers/ParallelColDetection.hpp
   ${PROJECT_SOURCE_DIR}/src/papilo/presolvers/ParallelRowDetection.hpp
   ${PROJECT_SOURCE_DIR}/src/papilo/presolvers/Probing.hpp
   ${PROJECT_SOURCE_DIR}/src/papilo/presolvers/SimpleProbing.hpp
   ${PROJECT_SOURCE_DIR}/src/papilo/presolvers/SimpleSubstitution.hpp
   ${PROJECT_SOURCE_DIR}/src/papilo/presolvers/SimplifyInequalities.hpp
   ${PROJECT_SOURCE_DIR}/src/papilo/presolvers/SingletonCols.hpp
   ${PROJECT_SOURCE_DIR}/src/papilo/presolvers/SingletonStuffing.hpp
   ${PROJECT_SOURCE_DIR}/src/papilo/presolvers/Sparsify.hpp
   DESTINATION include/papilo/presolvers)

install(FILES
   ${PROJECT_SOURCE_DIR}/external/fmt/chrono.h
   ${PROJECT_SOURCE_DIR}/external/fmt/color.h
   ${PROJECT_SOURCE_DIR}/external/fmt/compile.h
   ${PROJECT_SOURCE_DIR}/external/fmt/core.h
   ${PROJECT_SOURCE_DIR}/external/fmt/format.h
   ${PROJECT_SOURCE_DIR}/external/fmt/format-inl.h
   ${PROJECT_SOURCE_DIR}/external/fmt/locale.h
   ${PROJECT_SOURCE_DIR}/external/fmt/ostream.h
   ${PROJECT_SOURCE_DIR}/external/fmt/posix.h
   ${PROJECT_SOURCE_DIR}/external/fmt/printf.h
   ${PROJECT_SOURCE_DIR}/external/fmt/ranges.h
   ${PROJECT_SOURCE_DIR}/external/fmt/format.cc
   ${PROJECT_SOURCE_DIR}/external/fmt/posix.cc
   DESTINATION include/papilo-external/fmt)

install(FILES
   ${PROJECT_SOURCE_DIR}/external/pdqsort/pdqsort.h
   DESTINATION include/papilo-external/pdqsort)

install(FILES
   ${PROJECT_SOURCE_DIR}/external/ska/bytell_hash_map.hpp
   ${PROJECT_SOURCE_DIR}/external/ska/flat_hash_map.hpp
   ${PROJECT_SOURCE_DIR}/external/ska/unordered_map.hpp
   DESTINATION include/papilo-external/ska)

install(FILES
   ${PROJECT_SOURCE_DIR}/external/lusol/clusol.h
   DESTINATION include/papilo-external/lusol)

# configure the config file for the build tree
set(QUADMATH_MODULE_PATH ${PROJECT_SOURCE_DIR}/cmake/Modules)
configure_file(${PROJECT_SOURCE_DIR}/papilo-config.cmake.in
  "${CMAKE_BINARY_DIR}/papilo-config.cmake" @ONLY)

# configure and install config file for installation
set(QUADMATH_MODULE_PATH "\${CMAKE_CURRENT_LIST_DIR}")
configure_file(${PROJECT_SOURCE_DIR}/papilo-config.cmake.in
    "${PROJECT_BINARY_DIR}${CMAKE_FILES_DIRECTORY}/papilo-config.cmake" @ONLY)

install(FILES ${PROJECT_BINARY_DIR}${CMAKE_FILES_DIRECTORY}/papilo-config.cmake
   DESTINATION lib/cmake/papilo)
if(PAPILO_HAVE_FLOAT128)
   install(FILES ${PROJECT_SOURCE_DIR}/cmake/Modules/FindQuadmath.cmake
      DESTINATION lib/cmake/papilo)
endif()

# export targets for build-tree linking
export(TARGETS papilo ${CLUSOL_TARGET} FILE "${CMAKE_BINARY_DIR}/papilo-targets.cmake")

# install targets
install(TARGETS papilo ${CLUSOL_TARGET} EXPORT papilo-targets ARCHIVE DESTINATION lib LIBRARY DESTINATION lib)
install(EXPORT papilo-targets DESTINATION lib/cmake/papilo)<|MERGE_RESOLUTION|>--- conflicted
+++ resolved
@@ -99,7 +99,6 @@
    ${GMP_INCLUDE_DIRS}
    ${Quadmath_INCLUDE_DIRS})
 
-<<<<<<< HEAD
 # Utilities to automatically download missing dependencies
 include(cmake/Dependencies.cmake)
 
@@ -112,7 +111,6 @@
     CONFIGURE_ARGS -DTBB_TEST=OFF -DTBB_EXAMPLES=OFF -DTBB4PY_BUILD=OFF -DBUILD_SHARED_LIBS=OFF)
 find_package(Threads REQUIRED)
 
-=======
 include(CMakePackageConfigHelpers)
 
 write_basic_package_version_file(
@@ -125,7 +123,6 @@
 if(TBB_BUILT_STATIC_LIB)
    install(FILES ${TBB_STATIC_LIB} DESTINATION lib)
 endif()
->>>>>>> 3a65ac26
 if(CMAKE_SYSTEM_NAME STREQUAL "Windows")
    file(TO_CMAKE_PATH "$ENV{TBBROOT}" TBB_ROOTDIR)
    if(CMAKE_CL_64)
