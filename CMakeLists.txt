--- conflicted
+++ resolved
@@ -399,18 +399,13 @@
 
 install(FILES
         ${PROJECT_SOURCE_DIR}/src/fix/FixAndPropagate.hpp
-<<<<<<< HEAD
-        ${PROJECT_SOURCE_DIR}/src/fix/VectorMultiplication.hpp.hpp
-        ${PROJECT_SOURCE_DIR}/src/StartMipComp.cpp
-=======
         ${PROJECT_SOURCE_DIR}/src/fix/VectorMultiplication.hpp
         ${PROJECT_SOURCE_DIR}/src/fix/strategy/RoundingStrategy.hpp
         ${PROJECT_SOURCE_DIR}/src/fix/strategy/FractionalRoundingStrategy.hpp
         ${PROJECT_SOURCE_DIR}/src/fix/strategy/RandomRoundingStrategy.hpp
         ${PROJECT_SOURCE_DIR}/src/fix/strategy/FarkasRoundingStrategy.hpp
         ${PROJECT_SOURCE_DIR}/src/fix/FixAndPropagateApi.hpp
-        ${PROJECT_SOURCE_DIR}/src/StartFixAndPropagate.cpp
->>>>>>> 2abf2f76
+        ${PROJECT_SOURCE_DIR}/src/StartMipComp.cpp
         DESTINATION include/fix)
 
 # configure the config file for the build tree
