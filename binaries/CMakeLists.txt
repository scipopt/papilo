--- conflicted
+++ resolved
@@ -39,11 +39,7 @@
 endif()
 
 if(SOPLEX)
-<<<<<<< HEAD
-   find_package(SOPLEX REQUIRED)
-=======
-   find_package(SOPLEX CONFIG HINTS ${SOPLEX_DIR})
->>>>>>> b177713e
+   find_package(SOPLEX REQUIRED CONFIG HINTS ${SOPLEX_DIR})
 endif()
 if(SOPLEX_FOUND)
    message(STATUS "Found SOPLEX: ${SOPLEX_INCLUDE_DIRS}")
