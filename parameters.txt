# is presolver coefftightening enabled  [Boolean: {0,1}]
coefftightening.enabled = 1

# is the iteration over the rows in coefftightening parallelised? [Boolean: {0,1}]
coefftightening.parallel = 1

# is presolver colsingleton enabled  [Boolean: {0,1}]
colsingleton.enabled = 1

# is presolver domcol enabled  [Boolean: {0,1}]
domcol.enabled = 1

# is presolver doubletoneq enabled  [Boolean: {0,1}]
doubletoneq.enabled = 1

# is the iteration over the rows in doubletoneq parallelised? [Boolean: {0,1}]
doubletoneq.parallel = 0

# is presolver dualfix enabled  [Boolean: {0,1}]
dualfix.enabled = 1

# is the iteration over the columns in dualfix parallelised? [Boolean: {0,1}]
dualfix.parallel = 0

# is presolver dualinfer enabled  [Boolean: {0,1}]
dualinfer.enabled = 1

# is presolver fixcontinuous enabled  [Boolean: {0,1}]
fixcontinuous.enabled = 1

# is presolver implint enabled  [Boolean: {0,1}]
implint.enabled = 1

# is the iteration over the rows in implied integer parallelised? [Boolean: {0,1}]
implint.parallel = 0

# verbosity to be used: 0 - quiet, 1 - errors, 2 - warnings, 3 - normal, 4 - detailed  [Integer: [0,4]]
message.verbosity = 3

# epsilon tolerance to consider two values equal  [Numerical: [0,0.10000000000000001]]
numerics.epsilon = 1.0000000000000001e-09

# the feasibility tolerance  [Numerical: [0,0.10000000000000001]]
numerics.feastol = 9.9999999999999995e-07

# absolute bound value that is considered too huge for activitity based calculations  [Numerical: [0,1.7976931348623157e+308]]
numerics.hugeval = 100000000

# is an absolute tolerance used for feasibility checks  [Boolean: {0,1}]
numerics.useabsfeas = 1

# is presolver parallelcols enabled  [Boolean: {0,1}]
parallelcols.enabled = 1

# is presolver parallelrows enabled  [Boolean: {0,1}]
parallelrows.enabled = 1

# abort factor of weighted number of reductions for fast presolving  [Numerical: [0,1]]
presolve.abortfacfast = 0.00080000000000000004

# abort factor of weighted number of reductions for medium presolving  [Numerical: [0,1]]
presolve.abortfacmedium = 0.00080000000000000004

# abort factor of weighted number of reductions for exhaustive presolving  [Numerical: [0,1]]
presolve.abortfac = 0.00080000000000000004

# relax bounds of implied free variables after presolving  [Boolean: {0,1}]
presolve.boundrelax = 0

# maximum number of integral variables for trying to solve disconnected components of the problem in presolving (-1: disabled)  [Integer: [-1,2147483647]]
presolve.componentsmaxint = 0

# compress the problem if fewer than compressfac times the number of rows or columns are active  [Numerical: [0,1]]
presolve.compressfac = 0.84999999999999998

# detect and remove linearly dependent equations and free columns (0: off, 1: for LPs, 2: always)  [Integer: [0,2]]
presolve.detectlindep = 1

# 0: disable dual reductions, 1: allow dual reductions that never cut off optimal solutions, 2: allow all dual reductions  [Integer: [0,2]]
presolve.dualreds = 2

# abort factor of weighted number of reductions for fast presolving LPs  [Numerical: [0,1]]
presolve.lpabortfacfast = 0.01

# abort factor of weighted number of reductions for medium presolving LPs  [Numerical: [0,1]]
presolve.lpabortfacmedium = 0.01

# abort factor of weighted number of reductions for exhaustive presolving LPs  [Numerical: [0,1]]
presolve.lpabortfac = 0.01

# maximal number of rounds (-1: unlimited, 0: cleanup) [Integer: [-1,2147483647]]
presolve.maxrounds = -1

# minimum absolute coefficient value allowed in matrix, before it is set to zero  [Numerical: [0,0.10000000000000001]]
presolve.minabscoeff = 1e-10

# random seed value  [Integer: [0,4294967295]]
presolve.randomseed = 0

# remove slack variables in equations  [Boolean: {0,1}]
presolve.removeslackvars = 1

# maximal number of threads to use (0: automatic)  [Integer: [0,2147483647]]
presolve.threads = 0

# if only one thread (presolve.threads = 1) is used, apply the reductions immediately afterwards
presolve.apply_results_immediately_if_run_sequentially = 1

# time limit for presolve  [Numerical: [0,1.7976931348623157e+308]]
presolve.tlim = 1.7976931348623157e+308

# weaken bounds obtained by constraint propagation by this factor of the feasibility tolerance if the problem is an LP  [Integer: [-2147483648,2147483647]]
presolve.weakenlpvarbounds = 0

# is presolver probing enabled  [Boolean: {0,1}]
probing.enabled = 1

# maximum number of probing candidates probed in the first badge of candidates  [Integer: [1,2147483647]]
probing.maxinitialbadgesize = 1000

# minimum number of probing candidates probed in a single badge of candidates  [Integer: [1,2147483647]]
probing.minbadgesize = 10

# maximal number of probing candidates probed in a single badge of candidates (-1, 0: unlimited)  [Integer: [-1,2147483647]]
probing.maxbadgesize = -1

# minimum fraction of domain that needs to be reduced for continuous variables to accept a bound change in probing  [Numerical: [0,1]]
probing.mincontdomred = 0.29999999999999999

# is presolver propagation enabled  [Boolean: {0,1}]
propagation.enabled = 1

# is the iteration over the rows in propagation parallelised? [Boolean: {0,1}]
propagation.parallel = 1

# is presolver simpleprobing enabled  [Boolean: {0,1}]
simpleprobing.enabled = 1

# is the iteration over the rows in simpleprobing parallelised? [Boolean: {0,1}]
simpleprobing.parallel = 0

# is presolver simplifyineq enabled  [Boolean: {0,1}]
simplifyineq.enabled = 1

# is the iteration over the rows in simplifyineq parallelised?    [Boolean: {0,1}]
simplifyineq.parallel = 1

# is presolver sparsify enabled  [Boolean: {0,1}]
sparsify.enabled = 1

# maximum absolute scale to use for cancelling nonzeros  [Numerical: [1,1.7976931348623157e+308]]
sparsify.maxscale = 1000

# is presolver stuffing enabled  [Boolean: {0,1}]
stuffing.enabled = 1

# should substitution of binary variables with general integers be allowed  [Boolean: {0,1}]
substitution.binarieswithints = 1

# is presolver substitution enabled  [Boolean: {0,1}]
substitution.enabled = 1

# markowitz tolerance value for allowing a substitution  [Numerical: [0,1]]
substitution.markowitz_tolerance = 0.01

# maximum estimated fillin for variable substitutions  [Integer: [0,2147483647]]
substitution.maxfillin = 10

# maximum amount of nonzeros being moved to make space for fillin from substitutions within a row  [Integer: [0,2147483647]]
substitution.maxshiftperrow = 10

# should the basis be calculated during postsolve? Deactivates variable bound tightening due to computational overhead.
calculate_basis_for_dual = 1

# should the primal/dual solution be validated during after every postsolving step?
validation_after_every_postsolving_step = 0

# should PaPILO print a VeriPB log (only for PseudoBoolean problems)?
verification_with_VeriPB = 0

# how to log the proof of verification? 0: reverse unit propagation, 1: Addition in polish notation
veripb.verify_propagation = 0

# defines the offset for bound tightening
bound_tightening_offset = 0.0001

# PaPILO resumes with the next higher complexity class if the last n rounds only consisted of bound changes (-1 deactivated) [Integer: [-1,2147483647]]
max_consecutive_rounds_of_only_bound_changes = 500

# should ParallelCols search for symmetries at the end (for example for binary problems where merging columns does not work)
parallelcols.symmetries_enabled = 0

# Maximal number of edges in the graph constructed for parallel clique merging [Integer: [1,2147483647]]
maxedgescliquemergingparallel = 1000000;

# Maximal number of edges in the graph constructed for sequential clique merging [Integer: [1,2147483647]]
int maxedgescliquemergingsequential = 100000;

# Maximal size of cliques considered for clique merging [Integer: [1,2147483647]]
int maxcliquesize = 100;

# Maximal number of function calls for greedy clique in a single thread in clique merging [Integer: [1,2147483647]]
<<<<<<< HEAD
int maxgreedycliquecalls = 10000; 
=======
int maxgreedycliquecalls = 10000; 

# Is presolver clique merging enabled [Boolean: {0,1}]
cliquemerging.enabled = 1
>>>>>>> b39abca1
<|MERGE_RESOLUTION|>--- conflicted
+++ resolved
@@ -200,11 +200,22 @@
 int maxcliquesize = 100;
 
 # Maximal number of function calls for greedy clique in a single thread in clique merging [Integer: [1,2147483647]]
-<<<<<<< HEAD
-int maxgreedycliquecalls = 10000; 
-=======
 int maxgreedycliquecalls = 10000; 
 
 # Is presolver clique merging enabled [Boolean: {0,1}]
 cliquemerging.enabled = 1
->>>>>>> b39abca1
+
+# Maximal number of edges in the graph constructed for parallel clique merging [Integer: [1,2147483647]]
+maxedgescliquemergingparallel = 1000000;
+
+# Maximal number of edges in the graph constructed for sequential clique merging [Integer: [1,2147483647]]
+int maxedgescliquemergingsequential = 100000;
+
+# Maximal size of cliques considered for clique merging [Integer: [1,2147483647]]
+int maxcliquesize = 100;
+
+# Maximal number of function calls for greedy clique in a single thread in clique merging [Integer: [1,2147483647]]
+int maxgreedycliquecalls = 10000; 
+
+# Is presolver clique merging enabled [Boolean: {0,1}]
+cliquemerging.enabled = 1