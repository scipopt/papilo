find_package(Boost REQUIRED OPTIONAL_COMPONENTS serialization program_options iostreams)

if (TARGET papilolib)
    set(PAPILOLIB_TESTS
            "papilolib"
            "papilolib-no-rows"
            )
    set(PAPILOLIB_TEST_FILE PapiloLib.cpp)
    set(PAPILOLIB_TARGET papilolib)
else ()
    set(PAPILOLIB_TESTS "")
    set(PAPILOLIB_TEST_FILE "")
    set(PAPILOLIB_TARGET "")
endif ()

if (Boost_IOSTREAMS_FOUND AND Boost_SERIALIZATION_FOUND AND Boost_PROGRAM_OPTIONS_FOUND)
#    configure_file(resources/dual_fix_neg_inf.postsolve resources/dual_fix_neg_inf.postsolve COPYONLY)
#    configure_file(resources/dual_fix_pos_inf.postsolve resources/dual_fix_pos_inf.postsolve COPYONLY)
    configure_file(instances/dual_fix_neg_inf.mps resources/dual_fix_neg_inf.mps COPYONLY)
<<<<<<< HEAD
    configure_file(instances/api_test.mps resources/api_test.mps COPYONLY)
=======
    configure_file(instances/rococoC10-001000.sol.gz resources/rococoC10-001000.sol.gz COPYONLY)
    configure_file(instances/rococoC10-001000.mps.gz resources/rococoC10-001000.mps.gz COPYONLY)
>>>>>>> 1643bd38
    set(BOOST_REQUIRED_TESTS
#            "finding-the-right-value-in-postsolve-for-a-column-fixed-pos-inf"
#            "finding-the-right-value-in-postsolve-for-a-column-fixed-neg-inf"
            "mps-parser-loading-simple-problem"
            )
    set(BOOST_REQUIRED_TEST_FILES
#            papilo/core/PostsolveTest.cpp
            papilo/io/MpsParserTest.cpp
            )
else ()
    set(BOOST_REQUIRED_TESTS "")
    set(BOOST_REQUIRED_TEST_FILES)
endif ()

add_executable(unit_test TestMain.cpp

        papilo/core/MatrixBufferTest.cpp
        papilo/core/SparseStorageTest.cpp
        papilo/core/PresolveTest.cpp
        papilo/core/ProblemUpdateTest.cpp
        papilo/misc/VectorUtilsTest.cpp

        papilo/presolve/CoefficientStrengtheningTest.cpp
        papilo/presolve/ConstraintPropagationTest.cpp
        papilo/presolve/DualFixTest.cpp
        papilo/presolve/DominatedColsTest.cpp
        papilo/presolve/FixContinuousTest.cpp
        papilo/presolve/FreeVarSubstitutionTest.cpp
        papilo/presolve/ImplIntDetectionTest.cpp
        papilo/presolve/ParallelRowDetectionTest.cpp
        papilo/presolve/ParallelColDetectionTest.cpp
        papilo/presolve/ProbingTest.cpp
        papilo/presolve/SingletonColsTest.cpp
        papilo/presolve/SingletonStuffingTest.cpp
        papilo/presolve/SimpleProbingTest.cpp
        papilo/presolve/SimpleSubstitutionTest.cpp
        papilo/presolve/SimplifyInequalitiesTest.cpp
        papilo/presolve/SparsifyTest.cpp

        fix/VectorMultiplicationTest.cpp
        fix/VolumeAlgorithmTest.cpp
        fix/FixAndPropagateTest.cpp
        fix/FixAndPropagateIT.cpp
        fix/FixAndPropagateApiTest.cpp

        ${BOOST_REQUIRED_TEST_FILES}
        ${PAPILOLIB_TEST_FILE})

target_link_libraries(unit_test papilo ${PAPILOLIB_TARGET} ${Boost_LIBRARIES})

set(unit_tests
        "accurate-numerical-statistics"

        "matrix-buffer"
        "vector-comparisons"
        "matrix-comparisons"

        "replacing-variables-is-postponed-by-flag"
        "happy-path-replace-variable"
        "happy-path-substitute-matrix-coefficient-into-objective"
        "happy-path-aggregate-free-column"
        "presolve-activity-is-updated-correctly-huge-values"


        #ProblemUpdate
        "trivial-presolve-singleton-row"
        "trivial-presolve-singleton-row-pt-2"

        "problem-comparisons"

        #Coefficient-strengthening
        "happy-path-coefficient-strengthening"

        #ConstraintPropagation
        "constraint-propagation-happy-path"
        "constraint-propagation-no-tightening-for-lp"

        #DomCol
        "domcol-happy-path"
        "domcol-parallel-columns"
        "domcol-multiple-parallel-cols-generate_redundant-reductions"
        "domcol-multiple-column"

        #DualFix
        "dual-fix-happy-path"
        "dual-fix-trivial-column-presolve-finds-reduction"
        "dual-fix-no-dual-substitution-for-lp"
        "dual-fix-dual-substitution"
        "dual-fix-dual-substitution-rounding"
        "dual-fix-dual-substitution-unbounded-variables"
        "dual-fix-dual-substitution-equation"
        "dual-fix-infinity"

        # Fix Continuous
        "happy-path-presolve-fix-continuous"
        "happy-path-no-presolve-fix-continuous"

        #FreeVarSubstitution
        "happy-path-test-free-variable-detection"

        #Implied Integer
        "happy-path-implied-integer-detection"

        #Parallel Row Detection
        "parallel-row-unchanged"
        "parallel-row-two-equations-infeasible-second-row-dominant"
        "parallel-row-two-equations-infeasible-first-row-dominant"
        "parallel-row-two-equations-feasible-second-row-dominant"
        "parallel-row-two-equations-feasible-first-row-dominant"
        "parallel-row-two-inequalities-redundant-row-second-row-dominant"
        "parallel-row-two-inequalities-redundant-row-first-row-dominant"
        "parallel-row-two-inequalities-tighten-lower-bound-second-row-dominant"
        "parallel-row-two-inequalities-tighten-lower-bound-first-row-dominant"
        "parallel-row-two-inequalities-tighten-upper-bound-second-row-dominant"
        "parallel-row-two-inequalities-tighten-upper-bound-first-row-dominant"
        "parallel-row-two-inequalities-infeasible-first-row-dominant"
        "parallel-row-two-inequalities-infeasible-second-row-dominant"
        "parallel-row-two-inequalities-tighten-upper-bound-first-row-neg"
        "parallel-row-overwrite-inf-first-row-rhs-inf"
        "parallel-row-overwrite-inf-first-row-lhs-inf"
        "parallel-row-overwrite-inf-first-row-lhs-inf-neg-factor"
        "parallel-row-mixed-infeasible-first-row-equation"
        "parallel-row-best-bound-is-used-for-rhs-coeff-not-1"
        "parallel-row-best-bound-is-used-for-rhs-coeff"
        "parallel-row-mixed-second-row-equation"
        "parallel-row-mixed-infeasible-second-row-equation"
        "parallel-row-multiple-parallel-rows"

        #parallel Column Detection
        "parallel_col_detection_2_integer_columns"
        "parallel_col_detection_2_continuous_columns"
        "parallel_col_detection_int_cont_merge_possible"
        "parallel_col_detection_cont_int_merge_possible"
        "parallel_col_detection_cont_int_merge_failed"
        "parallel_col_detection_int_cont_merge_failed"
        "parallel_col_detection_int_merge_failed_hole"
        "parallel_col_detection_obj_not_parallel"
        "parallel_col_detection_multiple_parallel_columns"
        "parallel_col_detection_objective_zero"

        #Probing
        "happy-path-probing"
        "failed-path-probing-on-not-binary-variables"

        #Singleton Column
        "happy-path-singleton-column"
        "happy-path-singleton-column-equation"
        "happy-path-singleton-column-implied-bounds-negative-coeff-pos-bounds"
        "happy-path-singleton-column-implied-bounds-negative-coeff-neg-bounds"
        "happy-path-singleton-column-implied-bounds-positive-coeff-pos-bounds"
        "happy-path-singleton-column-implied-bounds-positive-coeff-neg-bounds"

        #Singleton Stuffing
        "singleton-stuffing-make-sure-to-first-set-bounds-to-infinity"

        #Simple Probing
        "happy-path-simple-probing"
        "happy-path-simple-probing-only-negative-coeff"
        "happy-path-simple-probing-only-binary-negative-coefficient"
        "happy-path-simple-probing-only-binary-positive-coefficient"

        #Simple Substitution
        "happy-path-simple-substitution-for-2-int"
        "happy-path-simple-substitution-for-2-continuous"
        "happy-path-simple-substitution-for-continuous-and-integer"
        "happy-path-simple-substitution-for-int-continuous-coeff"
        "should_return_infeasible_if_gcd_of_coeff_is_in_rhs"
        "should_return_feasible_if_gcd_of_coeff_is_in_rhs"
        "failed-path-simple-substitution-for-2-int"

        #Simplify Inequality
        "happy-path-simplify-inequalities-only-greatest-divisor"
        "simplify_inequ_doesnt_lock_more_rows"
        "simplify_inequ_doesnt_apply_lb_and_ub_on_one_row"

        #Sparsify
        "happy-path-sparsify"
        "happy-path-sparsify-two-equalities"
        "failed-path-sparsify"

        "vector-multiplication"
<<<<<<< HEAD
        "fix-and-propagate"
        "fix-and-propagate-api"
=======
        "fix-and-propagate-integer-variable"
        "fix-and-propagate-cont-variable-stays-cont"
        "fix-and-propagate-all-integer-solutions"
        "fix-and-propagate-frac-backtrack"
        "fix-and-propagate-frac-check-within-bounds"
        "fix-and-propagate-random-backtrack"
        "fix-and-propagate-random"
        "fix-and-propagate-random-check-within-bounds"
        "fix-and-propagate-farkas-backtrack"
        "fix-and-propagate-farkas-check-within-bounds"
        "vector-calc_b_minus_xA"
        "vector-l2-norm"
        "vector-addition"
        "vector-addition-2"
        "small-volume-algorithm-test"
#        "fix-and-propagate-api"
        "fix-and-propagate-it-modified-solution-is-feasible"
        "fix-and-propagate-it-solution-is-feasible"
>>>>>>> 1643bd38

        "integration-test-for-flugpl"
        ${PAPILOLIB_TESTS}
        ${BOOST_REQUIRED_TESTS}
        )

# add a test to build the SCIP binary that all further tests depend on
add_test(NAME unit-test-build
        COMMAND ${CMAKE_COMMAND} --build ${CMAKE_BINARY_DIR} --target unit_test
        )

set_tests_properties(unit-test-build
        PROPERTIES
        RESOURCE_LOCK unittestbin)

foreach (test ${unit_tests})
    add_test(NAME unit-test-${test} COMMAND unit_test ${test})

    set_tests_properties(unit-test-${test}
            PROPERTIES
            DEPENDS unit-test-build)
endforeach ()

if (TARGET papilo-executable)

    # MIP instances
    set(instances_MIP
            "MIP/bell5.mps\;8966406.49152"
            "MIP/blend2.mps\;7.598985"
            "MIP/dcmulti.mps\;188182"
            "MIP/egout.mps\;568.1007"
            "MIP/enigma.mps\;0"
            "MIP/flugpl.mps\;1201500"
            "MIP/gt2.mps\;21166"
            "MIP/lseu.mps\;1120"
            "MIP/misc03.mps\;3360"
            "MIP/p0548.mps\;8691"
            "MIP/rgn.mps\;82.19999924"
            )


    # LP instances
    set(instances_LP
            "LP/adlittle.mps\;0.22549496316238038228101176621492e6"
            "LP/afiro.mps\;-0.46475314285714285714285714285714e3"
            "LP/agg.mps\;-0.35991767286576506712640824319636e8"
            "LP/beaconfd.mps\;0.335924858072e5"
            #TODO: MPS error while RHS identifier is missing
            #"LP/blend.mps\;-0.30812149845828220173774356124984e2"
            "LP/bore3d.mps\;0.13730803942084927215581987251301e4"
            "LP/brandy.mps\;0.15185098964881283835426751550618e4"
            "LP/capri.mps\;0.26900129137681610087717280693754e4"
            #TODO: objective value differs slightly
            #"LP/etamacro.mps\;-0.7557152333749133350792583667773e3"
            "LP/finnis.mps\;0.17279106559561159432297900375543e6"
            "LP/israel.mps\;-0.89664482186304572966200464196045e6"
            "LP/kb2.mps\;-0.17499001299062057129526866493726e4"
            "LP/lotfi.mps\;-0.2526470606188e2"
            "LP/recipe.mps\;-0.266616e3"
            "LP/sc105.mps\;-0.52202061211707248062628010857689e2"
            "LP/sc205.mps\;-0.52202061211707248062628010857689e2"
            "LP/sc50a.mps\;-0.64575077058564509026860413914575e2"
            "LP/sc50b.mps\;-0.7e2"
            "LP/scagr7.mps\;-0.2331389824330984e7"
            "LP/scagr25.mps\;-0.14753433060768523167790925075974e8"
            "LP/scfxm1.mps\;0.18416759028348943683579089143655e5"
            "LP/scorpion.mps\;0.18781248227381066296479411763586e4"
            "LP/scrs8.mps\;0.90429695380079143579923107948844e3"
            "LP/scsd1.mps\;0.86666666743333647292533502995263e1"
            "LP/seba.mps\;0.157116e5"
            "LP/share1b.mps\;-0.7658931857918568112797274346007e5"
            "LP/share2b.mps\;-0.41573224074141948654519910873841e3"
            "LP/shell.mps\;0.1208825346e10"
            "LP/vtp-base.mps\;0.1298314624613613657395984384889e6"
            )

    set(infeas_LP
            "LP/bgetam.mps"
            "LP/box1.mps"
            "LP/galenet.mps"
            "LP/gams10am.mps"
            "LP/refinery.mps"
            "LP/woodinfe.mps"
            "LP/klein1.mps"
            "LP/ex72a.mps"
            "LP/forest6.mps"
            )

    set(numtypes
            "d"
            "q"
            "r"
            )

    # add a test to build the SCIP binary that all further tests depend on
    add_test(NAME papilo-build
            COMMAND ${CMAKE_COMMAND} --build ${CMAKE_BINARY_DIR} --target papilo-executable
            )
    # avoid that several build jobs try to concurrently build the binaries
    set_tests_properties(papilo-build
            PROPERTIES
            RESOURCE_LOCK papilobin)

    # macro to split an instance into its relevant information
    # - path
    # - optval
    # - basename
    macro(split_instance instance)
        list(GET instance 0 path)
        list(GET instance 1 optval)
        get_filename_component(basename ${path} NAME)
    endmacro(split_instance)

    ##solving these instances returns the defined optimal value for every numtype
    macro(add_instancetests instances numtypes settings)
        foreach (instance ${${instances}})
            split_instance(instance)
            file(TO_NATIVE_PATH "${PROJECT_SOURCE_DIR}/check/instances/${path}" instance_file)
            file(TO_NATIVE_PATH "${PROJECT_SOURCE_DIR}/settings/${settings}" settings_file)
            foreach (numtype ${${numtypes}})
                add_test(NAME ${numtype}-solve-${basename}-${settings}
                        COMMAND $<TARGET_FILE:papilo-executable> solve -a ${numtype} -f ${instance_file} -o ${optval} -p ${settings_file}
                        )
                set_tests_properties(${numtype}-solve-${basename}-${settings}
                        PROPERTIES
                        PASS_REGULAR_EXPRESSION "validation: SUCCESS"
                        DEPENDS papilo-build
                        )
            endforeach (numtype)
        endforeach (instance)
    endmacro(add_instancetests)

    ##solving returns infeasible for these instances and every potential numtype
    macro(add_infeasible_instancetests instances numtypes settings)
        foreach (instance ${${instances}})
            file(TO_NATIVE_PATH "${PROJECT_SOURCE_DIR}/check/instances/${instance}" instance_file)
            file(TO_NATIVE_PATH "${PROJECT_SOURCE_DIR}/settings/${settings}" settings_file)

            foreach (numtype ${${numtypes}})
                add_test(NAME ${numtype}-infeas-${instance}
                        COMMAND $<TARGET_FILE:papilo-executable> solve -a ${numtype} -f ${instance_file}  -p ${settings_file}
                        )
                set_tests_properties(${numtype}-infeas-${instance}
                        PROPERTIES
                        PASS_REGULAR_EXPRESSION "(presolving|solving) detected infeasible problem after [0-9].[0-9][0-9][0-9] seconds"
                        DEPENDS papilo-build
                        )
            endforeach (numtype)
        endforeach (instance)
    endmacro(add_infeasible_instancetests)


    # comparing the objective value for MIP instances and check if primal postsolve works
    if(PAPILO_HAVE_SCIP)
        add_instancetests(instances_MIP numtypes "default.set")
    elseif(PAPILO_HAVE_GUROBI)
        set(d_numtypes
                "d"
                )
        add_instancetests(instances_MIP d_numtypes "default.set")
    endif()
    # comparing the objective value for LP instances and check if dual postsolve works (with/out basis calculation)
    if(PAPILO_HAVE_SOPLEX OR PAPILO_HAVE_HIGHS)
        add_instancetests(instances_LP numtypes "lp_presolvers_with_basis.set")
        add_instancetests(instances_LP numtypes "lp_presolvers_without_basis.set")
        add_infeasible_instancetests(infeas_LP numtypes "lp_presolvers_with_basis.set")
    endif()
endif ()



set(filename_for_solutions "solutions.test")
# the following code block checks if a solution is contained in a reduced problem.
# The input for solutions.test file can be done via a file with the following format:
# PATH_TO_MPS_FILE_1,PATH_TO_SOL_FILE_1
# PATH_TO_MPS_FILE_2,PATH_TO_SOL_FILE_2
# ...
if (TARGET papilo-executable AND EXISTS "${PROJECT_SOURCE_DIR}/${filename_for_solutions}")

    FILE(READ "${PROJECT_SOURCE_DIR}/${filename_for_solutions}" content)
    string(REPLACE "\n" ";" instances ${content})

    macro(split_solution solution)
        string(REPLACE "," ";" sol ${solution})
        list(GET sol 0 path)
        list(GET sol 1 path_solution)
        get_filename_component(basename ${path} NAME)
    endmacro(split_solution)

    #solution is still contained after presolving
    macro(validate_solution instance settings)
        split_solution(${instance})
        file(TO_NATIVE_PATH "${path}" instance_file)
        file(TO_NATIVE_PATH "${path_solution}" solution_file)
        file(TO_NATIVE_PATH "${PROJECT_SOURCE_DIR}/settings/${settings}" settings_file)
        #TODO find better testname -> solution file can be occur multiple times
        add_test(NAME validate-solution-${settings}-${solution_file}
                COMMAND $<TARGET_FILE:papilo-executable> presolve -f ${instance_file} -b ${solution_file} -p ${settings_file}
                )
        set_tests_properties(validate-solution-${settings}-${solution_file}
                PROPERTIES
                PASS_REGULAR_EXPRESSION "validation: SUCCESS\n"
                DEPENDS papilo-build
                )
    endmacro(validate_solution)

    foreach (instance ${instances})
        validate_solution(${instance}, "no_strong_dual_reductions.set")
#        validate_solution(${instance}, "scip_no_strong_dual_reductions.set")
    endforeach (instance)
endif ()<|MERGE_RESOLUTION|>--- conflicted
+++ resolved
@@ -17,12 +17,9 @@
 #    configure_file(resources/dual_fix_neg_inf.postsolve resources/dual_fix_neg_inf.postsolve COPYONLY)
 #    configure_file(resources/dual_fix_pos_inf.postsolve resources/dual_fix_pos_inf.postsolve COPYONLY)
     configure_file(instances/dual_fix_neg_inf.mps resources/dual_fix_neg_inf.mps COPYONLY)
-<<<<<<< HEAD
-    configure_file(instances/api_test.mps resources/api_test.mps COPYONLY)
-=======
     configure_file(instances/rococoC10-001000.sol.gz resources/rococoC10-001000.sol.gz COPYONLY)
     configure_file(instances/rococoC10-001000.mps.gz resources/rococoC10-001000.mps.gz COPYONLY)
->>>>>>> 1643bd38
+    configure_file(instances/api_test.mps resources/api_test.mps COPYONLY)
     set(BOOST_REQUIRED_TESTS
 #            "finding-the-right-value-in-postsolve-for-a-column-fixed-pos-inf"
 #            "finding-the-right-value-in-postsolve-for-a-column-fixed-neg-inf"
@@ -204,10 +201,6 @@
         "failed-path-sparsify"
 
         "vector-multiplication"
-<<<<<<< HEAD
-        "fix-and-propagate"
-        "fix-and-propagate-api"
-=======
         "fix-and-propagate-integer-variable"
         "fix-and-propagate-cont-variable-stays-cont"
         "fix-and-propagate-all-integer-solutions"
@@ -223,10 +216,9 @@
         "vector-addition"
         "vector-addition-2"
         "small-volume-algorithm-test"
-#        "fix-and-propagate-api"
+        "fix-and-propagate-api"
         "fix-and-propagate-it-modified-solution-is-feasible"
         "fix-and-propagate-it-solution-is-feasible"
->>>>>>> 1643bd38
 
         "integration-test-for-flugpl"
         ${PAPILOLIB_TESTS}
