find_package(Boost REQUIRED OPTIONAL_COMPONENTS serialization program_options iostreams)

if (TARGET papilolib)
    set(PAPILOLIB_TESTS
            "papilolib"
            "papilolib-no-rows"
            )
    set(PAPILOLIB_TEST_FILE PapiloLib.cpp)
    set(PAPILOLIB_TARGET papilolib)
else ()
    set(PAPILOLIB_TESTS "")
    set(PAPILOLIB_TEST_FILE "")
    set(PAPILOLIB_TARGET "")
endif ()

if (Boost_IOSTREAMS_FOUND AND Boost_SERIALIZATION_FOUND AND Boost_PROGRAM_OPTIONS_FOUND)
#    configure_file(resources/dual_fix_neg_inf.postsolve resources/dual_fix_neg_inf.postsolve COPYONLY)
#    configure_file(resources/dual_fix_pos_inf.postsolve resources/dual_fix_pos_inf.postsolve COPYONLY)
    configure_file(instances/dual_fix_neg_inf.mps resources/dual_fix_neg_inf.mps COPYONLY)
    set(BOOST_REQUIRED_TESTS
#            "finding-the-right-value-in-postsolve-for-a-column-fixed-pos-inf"
#            "finding-the-right-value-in-postsolve-for-a-column-fixed-neg-inf"
            "mps-parser-loading-simple-problem"
            )
    set(BOOST_REQUIRED_TEST_FILES
#            papilo/core/PostsolveTest.cpp
            papilo/io/MpsParserTest.cpp
            )
else ()
    set(BOOST_REQUIRED_TESTS "")
    set(BOOST_REQUIRED_TEST_FILES)
endif ()

add_executable(unit_test TestMain.cpp

        papilo/core/MatrixBufferTest.cpp
        papilo/core/SparseStorageTest.cpp
        papilo/core/PresolveTest.cpp
        papilo/core/ProblemUpdateTest.cpp
        papilo/misc/VectorUtilsTest.cpp

        papilo/presolve/CoefficientStrengtheningTest.cpp
        papilo/presolve/ConstraintPropagationTest.cpp
        papilo/presolve/DualFixTest.cpp
        papilo/presolve/DominatedColsTest.cpp
        papilo/presolve/FixContinuousTest.cpp
        papilo/presolve/FreeVarSubstitutionTest.cpp
        papilo/presolve/ImplIntDetectionTest.cpp
        papilo/presolve/ParallelRowDetectionTest.cpp
        papilo/presolve/ParallelColDetectionTest.cpp
        papilo/presolve/ProbingTest.cpp
        papilo/presolve/SingletonColsTest.cpp
        papilo/presolve/SingletonStuffingTest.cpp
        papilo/presolve/SimpleProbingTest.cpp
        papilo/presolve/SimpleSubstitutionTest.cpp
        papilo/presolve/SimplifyInequalitiesTest.cpp
        papilo/presolve/SparsifyTest.cpp

        fix/VectorMultiplicationTest.cpp
        fix/VolumeAlgorithmTest.cpp
        fix/FixAndPropagateTest.cpp
        fix/FixAndPropagateApiTest.cpp

        ${BOOST_REQUIRED_TEST_FILES}
        ${PAPILOLIB_TEST_FILE})

target_link_libraries(unit_test papilo ${PAPILOLIB_TARGET} ${Boost_LIBRARIES})

set(unit_tests
        "accurate-numerical-statistics"

        "matrix-buffer"
        "vector-comparisons"
        "matrix-comparisons"

        "replacing-variables-is-postponed-by-flag"
        "happy-path-replace-variable"
        "happy-path-substitute-matrix-coefficient-into-objective"
        "happy-path-aggregate-free-column"
        "presolve-activity-is-updated-correctly-huge-values"


        #ProblemUpdate
        "trivial-presolve-singleton-row"
        "trivial-presolve-singleton-row-pt-2"

        "problem-comparisons"

        #Coefficient-strengthening
        "happy-path-coefficient-strengthening"

        #ConstraintPropagation
        "constraint-propagation-happy-path"
        "constraint-propagation-no-tightening-for-lp"

        #DomCol
        "domcol-happy-path"
        "domcol-parallel-columns"
        "domcol-multiple-parallel-cols-generate_redundant-reductions"
        "domcol-multiple-column"

        #DualFix
        "dual-fix-happy-path"
        "dual-fix-trivial-column-presolve-finds-reduction"
        "dual-fix-no-dual-substitution-for-lp"
        "dual-fix-dual-substitution"
        "dual-fix-dual-substitution-rounding"
        "dual-fix-dual-substitution-unbounded-variables"
        "dual-fix-dual-substitution-equation"
        "dual-fix-infinity"

        # Fix Continuous
        "happy-path-presolve-fix-continuous"
        "happy-path-no-presolve-fix-continuous"

        #FreeVarSubstitution
        "happy-path-test-free-variable-detection"

        #Implied Integer
        "happy-path-implied-integer-detection"

        #Parallel Row Detection
        "parallel-row-unchanged"
        "parallel-row-two-equations-infeasible-second-row-dominant"
        "parallel-row-two-equations-infeasible-first-row-dominant"
        "parallel-row-two-equations-feasible-second-row-dominant"
        "parallel-row-two-equations-feasible-first-row-dominant"
        "parallel-row-two-inequalities-redundant-row-second-row-dominant"
        "parallel-row-two-inequalities-redundant-row-first-row-dominant"
        "parallel-row-two-inequalities-tighten-lower-bound-second-row-dominant"
        "parallel-row-two-inequalities-tighten-lower-bound-first-row-dominant"
        "parallel-row-two-inequalities-tighten-upper-bound-second-row-dominant"
        "parallel-row-two-inequalities-tighten-upper-bound-first-row-dominant"
        "parallel-row-two-inequalities-infeasible-first-row-dominant"
        "parallel-row-two-inequalities-infeasible-second-row-dominant"
        "parallel-row-two-inequalities-tighten-upper-bound-first-row-neg"
        "parallel-row-overwrite-inf-first-row-rhs-inf"
        "parallel-row-overwrite-inf-first-row-lhs-inf"
        "parallel-row-overwrite-inf-first-row-lhs-inf-neg-factor"
        "parallel-row-mixed-infeasible-first-row-equation"
        "parallel-row-best-bound-is-used-for-rhs-coeff-not-1"
        "parallel-row-best-bound-is-used-for-rhs-coeff"
        "parallel-row-mixed-second-row-equation"
        "parallel-row-mixed-infeasible-second-row-equation"
        "parallel-row-multiple-parallel-rows"

        #parallel Column Detection
        "parallel_col_detection_2_integer_columns"
        "parallel_col_detection_2_continuous_columns"
        "parallel_col_detection_int_cont_merge_possible"
        "parallel_col_detection_cont_int_merge_possible"
        "parallel_col_detection_cont_int_merge_failed"
        "parallel_col_detection_int_cont_merge_failed"
        "parallel_col_detection_int_merge_failed_hole"
        "parallel_col_detection_obj_not_parallel"
        "parallel_col_detection_multiple_parallel_columns"
        "parallel_col_detection_objective_zero"

        #Probing
        "happy-path-probing"
        "failed-path-probing-on-not-binary-variables"

        #Singleton Column
        "happy-path-singleton-column"
        "happy-path-singleton-column-equation"
        "happy-path-singleton-column-implied-bounds-negative-coeff-pos-bounds"
        "happy-path-singleton-column-implied-bounds-negative-coeff-neg-bounds"
        "happy-path-singleton-column-implied-bounds-positive-coeff-pos-bounds"
        "happy-path-singleton-column-implied-bounds-positive-coeff-neg-bounds"

        #Singleton Stuffing
        "singleton-stuffing-make-sure-to-first-set-bounds-to-infinity"

        #Simple Probing
        "happy-path-simple-probing"
        "happy-path-simple-probing-only-negative-coeff"
        "happy-path-simple-probing-only-binary-negative-coefficient"
        "happy-path-simple-probing-only-binary-positive-coefficient"

        #Simple Substitution
        "happy-path-simple-substitution-for-2-int"
        "happy-path-simple-substitution-for-2-continuous"
        "happy-path-simple-substitution-for-continuous-and-integer"
        "happy-path-simple-substitution-for-int-continuous-coeff"
        "should_return_infeasible_if_gcd_of_coeff_is_in_rhs"
        "should_return_feasible_if_gcd_of_coeff_is_in_rhs"
        "failed-path-simple-substitution-for-2-int"

        #Simplify Inequality
        "happy-path-simplify-inequalities-only-greatest-divisor"
        "simplify_inequ_doesnt_lock_more_rows"
        "simplify_inequ_doesnt_apply_lb_and_ub_on_one_row"

        #Sparsify
        "happy-path-sparsify"
        "happy-path-sparsify-two-equalities"
        "failed-path-sparsify"

        "vector-multiplication"
        "fix-and-propagate"
<<<<<<< HEAD
        "vector-calc_b_minus_xA"
        "vector-l2-norm"
        "vector-addition"
        "vector-addition-2"
        "small-volume-algorithm-test"
=======
#        "fix-and-propagate-api"
>>>>>>> 7a75efb5

        "integration-test-for-flugpl"
        ${PAPILOLIB_TESTS}
        ${BOOST_REQUIRED_TESTS}
        )

# add a test to build the SCIP binary that all further tests depend on
add_test(NAME unit-test-build
        COMMAND ${CMAKE_COMMAND} --build ${CMAKE_BINARY_DIR} --target unit_test
        )

set_tests_properties(unit-test-build
        PROPERTIES
        RESOURCE_LOCK unittestbin)

foreach (test ${unit_tests})
    add_test(NAME unit-test-${test} COMMAND unit_test ${test})

    set_tests_properties(unit-test-${test}
            PROPERTIES
            DEPENDS unit-test-build)
endforeach ()

if (TARGET papilo-executable)

    # MIP instances
    set(instances_MIP
            "MIP/bell5.mps\;8966406.49152"
            "MIP/blend2.mps\;7.598985"
            "MIP/dcmulti.mps\;188182"
            "MIP/egout.mps\;568.1007"
            "MIP/enigma.mps\;0"
            "MIP/flugpl.mps\;1201500"
            "MIP/gt2.mps\;21166"
            "MIP/lseu.mps\;1120"
            "MIP/misc03.mps\;3360"
            "MIP/p0548.mps\;8691"
            "MIP/rgn.mps\;82.19999924"
            )


    # LP instances
    set(instances_LP
            "LP/adlittle.mps\;0.22549496316238038228101176621492e6"
            "LP/afiro.mps\;-0.46475314285714285714285714285714e3"
            "LP/agg.mps\;-0.35991767286576506712640824319636e8"
            "LP/beaconfd.mps\;0.335924858072e5"
            #TODO: MPS error while RHS identifier is missing
            #"LP/blend.mps\;-0.30812149845828220173774356124984e2"
            "LP/bore3d.mps\;0.13730803942084927215581987251301e4"
            "LP/brandy.mps\;0.15185098964881283835426751550618e4"
            "LP/capri.mps\;0.26900129137681610087717280693754e4"
            #TODO: objective value differs slightly
            #"LP/etamacro.mps\;-0.7557152333749133350792583667773e3"
            "LP/finnis.mps\;0.17279106559561159432297900375543e6"
            "LP/israel.mps\;-0.89664482186304572966200464196045e6"
            "LP/kb2.mps\;-0.17499001299062057129526866493726e4"
            "LP/lotfi.mps\;-0.2526470606188e2"
            "LP/recipe.mps\;-0.266616e3"
            "LP/sc105.mps\;-0.52202061211707248062628010857689e2"
            "LP/sc205.mps\;-0.52202061211707248062628010857689e2"
            "LP/sc50a.mps\;-0.64575077058564509026860413914575e2"
            "LP/sc50b.mps\;-0.7e2"
            "LP/scagr7.mps\;-0.2331389824330984e7"
            "LP/scagr25.mps\;-0.14753433060768523167790925075974e8"
            "LP/scfxm1.mps\;0.18416759028348943683579089143655e5"
            "LP/scorpion.mps\;0.18781248227381066296479411763586e4"
            "LP/scrs8.mps\;0.90429695380079143579923107948844e3"
            "LP/scsd1.mps\;0.86666666743333647292533502995263e1"
            "LP/seba.mps\;0.157116e5"
            "LP/share1b.mps\;-0.7658931857918568112797274346007e5"
            "LP/share2b.mps\;-0.41573224074141948654519910873841e3"
            "LP/shell.mps\;0.1208825346e10"
            "LP/vtp-base.mps\;0.1298314624613613657395984384889e6"
            )

    set(infeas_LP
            "LP/bgetam.mps"
            "LP/box1.mps"
            "LP/galenet.mps"
            "LP/gams10am.mps"
            "LP/refinery.mps"
            "LP/woodinfe.mps"
            "LP/klein1.mps"
            "LP/ex72a.mps"
            "LP/forest6.mps"
            )

    set(numtypes
            "d"
            "q"
            "r"
            )

    # add a test to build the SCIP binary that all further tests depend on
    add_test(NAME papilo-build
            COMMAND ${CMAKE_COMMAND} --build ${CMAKE_BINARY_DIR} --target papilo-executable
            )
    # avoid that several build jobs try to concurrently build the binaries
    set_tests_properties(papilo-build
            PROPERTIES
            RESOURCE_LOCK papilobin)

    # macro to split an instance into its relevant information
    # - path
    # - optval
    # - basename
    macro(split_instance instance)
        list(GET instance 0 path)
        list(GET instance 1 optval)
        get_filename_component(basename ${path} NAME)
    endmacro(split_instance)

    ##solving these instances returns the defined optimal value for every numtype
    macro(add_instancetests instances numtypes settings)
        foreach (instance ${${instances}})
            split_instance(instance)
            file(TO_NATIVE_PATH "${PROJECT_SOURCE_DIR}/check/instances/${path}" instance_file)
            file(TO_NATIVE_PATH "${PROJECT_SOURCE_DIR}/settings/${settings}" settings_file)
            foreach (numtype ${${numtypes}})
                add_test(NAME ${numtype}-solve-${basename}-${settings}
                        COMMAND $<TARGET_FILE:papilo-executable> solve -a ${numtype} -f ${instance_file} -o ${optval} -p ${settings_file}
                        )
                set_tests_properties(${numtype}-solve-${basename}-${settings}
                        PROPERTIES
                        PASS_REGULAR_EXPRESSION "validation: SUCCESS"
                        DEPENDS papilo-build
                        )
            endforeach (numtype)
        endforeach (instance)
    endmacro(add_instancetests)

    ##solving returns infeasible for these instances and every potential numtype
    macro(add_infeasible_instancetests instances numtypes settings)
        foreach (instance ${${instances}})
            file(TO_NATIVE_PATH "${PROJECT_SOURCE_DIR}/check/instances/${instance}" instance_file)
            file(TO_NATIVE_PATH "${PROJECT_SOURCE_DIR}/settings/${settings}" settings_file)

            foreach (numtype ${${numtypes}})
                add_test(NAME ${numtype}-infeas-${instance}
                        COMMAND $<TARGET_FILE:papilo-executable> solve -a ${numtype} -f ${instance_file}  -p ${settings_file}
                        )
                set_tests_properties(${numtype}-infeas-${instance}
                        PROPERTIES
                        PASS_REGULAR_EXPRESSION "(presolving|solving) detected infeasible problem after [0-9].[0-9][0-9][0-9] seconds"
                        DEPENDS papilo-build
                        )
            endforeach (numtype)
        endforeach (instance)
    endmacro(add_infeasible_instancetests)


    # comparing the objective value for MIP instances and check if primal postsolve works
    if(PAPILO_HAVE_SCIP)
        add_instancetests(instances_MIP numtypes "default.set")
    elseif(PAPILO_HAVE_GUROBI)
        set(d_numtypes
                "d"
                )
        add_instancetests(instances_MIP d_numtypes "default.set")
    endif()
    # comparing the objective value for LP instances and check if dual postsolve works (with/out basis calculation)
    if(PAPILO_HAVE_SOPLEX OR PAPILO_HAVE_HIGHS)
        add_instancetests(instances_LP numtypes "lp_presolvers_with_basis.set")
        add_instancetests(instances_LP numtypes "lp_presolvers_without_basis.set")
        add_infeasible_instancetests(infeas_LP numtypes "lp_presolvers_with_basis.set")
    endif()
endif ()



set(filename_for_solutions "solutions.test")
# the following code block checks if a solution is contained in a reduced problem.
# The input for solutions.test file can be done via a file with the following format:
# PATH_TO_MPS_FILE_1,PATH_TO_SOL_FILE_1
# PATH_TO_MPS_FILE_2,PATH_TO_SOL_FILE_2
# ...
if (TARGET papilo-executable AND EXISTS "${PROJECT_SOURCE_DIR}/${filename_for_solutions}")

    FILE(READ "${PROJECT_SOURCE_DIR}/${filename_for_solutions}" content)
    string(REPLACE "\n" ";" instances ${content})

    macro(split_solution solution)
        string(REPLACE "," ";" sol ${solution})
        list(GET sol 0 path)
        list(GET sol 1 path_solution)
        get_filename_component(basename ${path} NAME)
    endmacro(split_solution)

    #solution is still contained after presolving
    macro(validate_solution instance settings)
        split_solution(${instance})
        file(TO_NATIVE_PATH "${path}" instance_file)
        file(TO_NATIVE_PATH "${path_solution}" solution_file)
        file(TO_NATIVE_PATH "${PROJECT_SOURCE_DIR}/settings/${settings}" settings_file)
        #TODO find better testname -> solution file can be occur multiple times
        add_test(NAME validate-solution-${settings}-${solution_file}
                COMMAND $<TARGET_FILE:papilo-executable> presolve -f ${instance_file} -b ${solution_file} -p ${settings_file}
                )
        set_tests_properties(validate-solution-${settings}-${solution_file}
                PROPERTIES
                PASS_REGULAR_EXPRESSION "validation: SUCCESS\n"
                DEPENDS papilo-build
                )
    endmacro(validate_solution)

    foreach (instance ${instances})
        validate_solution(${instance}, "no_strong_dual_reductions.set")
#        validate_solution(${instance}, "scip_no_strong_dual_reductions.set")
    endforeach (instance)
endif ()<|MERGE_RESOLUTION|>--- conflicted
+++ resolved
@@ -198,15 +198,12 @@
 
         "vector-multiplication"
         "fix-and-propagate"
-<<<<<<< HEAD
         "vector-calc_b_minus_xA"
         "vector-l2-norm"
         "vector-addition"
         "vector-addition-2"
         "small-volume-algorithm-test"
-=======
 #        "fix-and-propagate-api"
->>>>>>> 7a75efb5
 
         "integration-test-for-flugpl"
         ${PAPILOLIB_TESTS}
