--- conflicted
+++ resolved
@@ -227,19 +227,18 @@
         "vector-addition-2"
 
         "small-volume-algorithm-test"
-<<<<<<< HEAD
+
+        "conflict-analysis-binary-no-resolution"
+        "conflict-analysis-binary-with-resolution"
         "fix-and-propagate-api-simple-heuristic"
 
         "heuristics-all-false-lowest-depth"
         "heuristics-all-false-highest-depth"
         "heuristics-all-false-worst-objective"
         "heuristics-all-false-best-objective"
-=======
->>>>>>> 8f0d8467
-
-        "conflict-analysis-binary-no-resolution"
-        "conflict-analysis-binary-with-resolution"
-        "fix-and-propagate-api-simple-heuristic"
+
+        "conflict-analysis-binary-depth-two"
+        "conflict-analysis-check-data"
         
         "integration-test-for-flugpl"
         ${PAPILOLIB_TESTS}
